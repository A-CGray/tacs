#  This file is part of TACS: The Toolkit for the Analysis of Composite
#  Structures, a parallel finite-element code for structural and
#  multidisciplinary design optimization.
#
#  Copyright (C) 2014 Georgia Tech Research Corporation
#
#  TACS is licensed under the Apache License, Version 2.0 (the
#  "License"); you may not use this software except in compliance with
#  the License.  You may obtain a copy of the License at
#
#  http://www.apache.org/licenses/LICENSE-2.0

# distutils: language=c++

# For MPI capabilities
from mpi4py.libmpi cimport *
cimport mpi4py.MPI as MPI

# Import numpy
import numpy as np
cimport numpy as np
from libc.string cimport const_char

# Import C methods for python
from cpython cimport PyObject, Py_INCREF

# Import from TACS for definitions
from TACS cimport *

cdef extern from "TACSMaterialProperties.h":
    cdef cppclass TACSMaterialProperties(TACSObject):
        TACSMaterialProperties(TacsScalar, TacsScalar,
                               TacsScalar, TacsScalar,
                               TacsScalar, TacsScalar,
                               TacsScalar)
        void setDensity(TacsScalar)
        void setSpecificHeat(TacsScalar)

cdef class MaterialProperties:
    cdef TACSMaterialProperties *ptr

cdef inline _init_MaterialProperties(TACSMaterialProperties *ptr):
    props = MaterialProperties()
    props.ptr = ptr
    props.ptr.incref()
    return props

cdef extern from "TACSPlaneStressConstitutive.h":
    cdef cppclass TACSPlaneStressConstitutive(TACSConstitutive):
        TACSPlaneStressConstitutive(TACSMaterialProperties*,
                                    TacsScalar, int, TacsScalar, TacsScalar)

cdef class PlaneStressConstitutive(Constitutive):
    cdef TACSPlaneStressConstitutive *cptr

cdef extern from "TACSSolidConstitutive.h":
    cdef cppclass TACSSolidConstitutive(TACSConstitutive):
        TACSSolidConstitutive(TACSMaterialProperties*,
                              TacsScalar, int, TacsScalar, TacsScalar)
        TACSMaterialProperties* getMaterialProperties()
        
cdef class SolidConstitutive(Constitutive):
    cdef TACSSolidConstitutive *cptr

<<<<<<< HEAD
cdef extern from "TACSTimoshenkoConstitutive.h":
    cdef cppclass TACSTimoshenkoConstitutive(TACSConstitutive):
        TACSTimoshenkoConstitutive(TacsScalar, TacsScalar, TacsScalar, TacsScalar,
                                   TacsScalar, TacsScalar, TacsScalar, TacsScalar,
                                   TacsScalar, TacsScalar, const TacsScalar*)

cdef class TimoshenkoConstitutive(Constitutive):
    cdef TACSTimoshenkoConstitutive *cptr

# Special functions required for converting pointers
cdef extern from "":
    TACSTimoshenkoConstitutive* _dynamicTimoshenkoConstitutive"dynamic_cast<TACSTimoshenkoConstitutive*>"(TACSConstitutive*)
=======
cdef extern from "TACSShellConstitutive.h":
    cdef cppclass TACSShellConstitutive(TACSConstitutive):
        TACSShellConstitutive(TACSMaterialProperties*,
                              TacsScalar, int, TacsScalar, TacsScalar)

cdef class ShellConstitutive(Constitutive):
    cdef TACSShellConstitutive *cptr
>>>>>>> f501a7ba

cdef extern from "TACSConstitutiveVerification.h":
    int TacsTestConstitutive(TACSConstitutive*, int, double, int, double, double)<|MERGE_RESOLUTION|>--- conflicted
+++ resolved
@@ -58,11 +58,18 @@
         TACSSolidConstitutive(TACSMaterialProperties*,
                               TacsScalar, int, TacsScalar, TacsScalar)
         TACSMaterialProperties* getMaterialProperties()
-        
+
 cdef class SolidConstitutive(Constitutive):
     cdef TACSSolidConstitutive *cptr
 
-<<<<<<< HEAD
+cdef extern from "TACSShellConstitutive.h":
+    cdef cppclass TACSShellConstitutive(TACSConstitutive):
+        TACSShellConstitutive(TACSMaterialProperties*,
+                              TacsScalar, int, TacsScalar, TacsScalar)
+
+cdef class ShellConstitutive(Constitutive):
+    cdef TACSShellConstitutive *cptr
+
 cdef extern from "TACSTimoshenkoConstitutive.h":
     cdef cppclass TACSTimoshenkoConstitutive(TACSConstitutive):
         TACSTimoshenkoConstitutive(TacsScalar, TacsScalar, TacsScalar, TacsScalar,
@@ -75,15 +82,6 @@
 # Special functions required for converting pointers
 cdef extern from "":
     TACSTimoshenkoConstitutive* _dynamicTimoshenkoConstitutive"dynamic_cast<TACSTimoshenkoConstitutive*>"(TACSConstitutive*)
-=======
-cdef extern from "TACSShellConstitutive.h":
-    cdef cppclass TACSShellConstitutive(TACSConstitutive):
-        TACSShellConstitutive(TACSMaterialProperties*,
-                              TacsScalar, int, TacsScalar, TacsScalar)
-
-cdef class ShellConstitutive(Constitutive):
-    cdef TACSShellConstitutive *cptr
->>>>>>> f501a7ba
 
 cdef extern from "TACSConstitutiveVerification.h":
     int TacsTestConstitutive(TACSConstitutive*, int, double, int, double, double)