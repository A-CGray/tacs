"""
The main purpose of this class is to represent all relevant
information for a static analysis. This will include
information defining the loading condition as well as various
other pieces of information.

.. note:: This class should be created using the
    :meth:`pyTACS.createStaticProblem <tacs.pytacs.pyTACS.createStaticProblem>` method.
"""

# =============================================================================
# Imports
# =============================================================================
import copy
import os
import time
from collections import OrderedDict

import numpy as np

import tacs.TACS
import tacs.elements
from .base import TACSProblem
from tacs.utilities import SolverHistory


class StaticProblem(TACSProblem):
    # Default options for class
    defaultOptions = {
        "outputDir": [str, "./", "Output directory for F5 file writer."],
        # Solution Options
        "KSMSolver": [
            str,
            "GMRES",
            "Krylov subspace method to use for linear solver. Currently only supports 'GMRES'",
        ],
        "orderingType": [
            int,
            tacs.TACS.ND_ORDER,
            "Ordering type to use for matrix partitioning.\n"
            "\t Acceptable values are:\n"
            f"\t\t tacs.TACS.NATURAL_ORDER = {tacs.TACS.NATURAL_ORDER}\n"
            f"\t\t tacs.TACS.RCM_ORDER = {tacs.TACS.RCM_ORDER}\n"
            f"\t\t tacs.TACS.ND_ORDER = {tacs.TACS.ND_ORDER}\n"
            f"\t\t tacs.TACS.TACS_AMD_ORDER = {tacs.TACS.TACS_AMD_ORDER}\n"
            f"\t\t tacs.TACS.MULTICOLOR_ORDER = {tacs.TACS.MULTICOLOR_ORDER}",
        ],
        "PCFillLevel": [int, 1000, "Preconditioner fill level."],
        "PCFillRatio": [float, 20.0, "Preconditioner fill ratio."],
        "subSpaceSize": [int, 10, "Subspace size for Krylov solver."],
        "nRestarts": [int, 15, "Max number of restarts for Krylov solver."],
        "flexible": [
            bool,
            True,
            "Flag for whether the preconditioner is flexible.",
        ],
        "L2Convergence": [
            float,
            1e-12,
            "Absolute convergence tolerance for linear solver based on l2 norm of residual.",
        ],
        "L2ConvergenceRel": [
            float,
            1e-12,
            "Relative convergence tolerance for linear solver based on l2 norm of residual.",
        ],
        "RBEStiffnessScaleFactor": [
            float,
            1e3,
            "Constraint matrix scaling factor used in RBE Lagrange multiplier stiffness matrix.",
        ],
        "RBEArtificialStiffness": [
            float,
            1e-3,
            "Artificial constant added to diagonals of RBE Lagrange multiplier stiffness matrix \n"
            "\t to stabilize preconditioner.",
        ],
        "useMonitor": [
            bool,
            False,
            "Flag for whether to attach a debug monitor to the linear solver.",
        ],
        "monitorFrequency": [
            int,
            10,
            "Print frequency for sub iterations of linear solver.",
        ],
        # Output Options
        "writeSolution": [
            bool,
            True,
            "Flag for suppressing all f5 file writing.",
        ],
        "numberSolutions": [
            bool,
            True,
            "Flag for attaching solution counter index to f5 files.",
        ],
        "printTiming": [
            bool,
            False,
            "Flag for printing out timing information for class procedures.",
        ],
        # Nonlinear continuation options
        "continuationTargetIter": [
            int,
            8,
            "Target number of Newton iterations for each continuation increment.",
        ],
        "continuationMaxIter": [int, 100, "Maximum number of continuation steps."],
        "continuationInitialStep": [float, 0.2, "Initial continuation step size."],
        "continuationMinStep": [float, 1e-4, "Minimum continuation step size."],
        "continuationMaxStep": [float, np.inf, "Maximum continuation step size."],
        "continuationMinStepFactor": [
            float,
            0.5,
            "The minimum factor by which the continuation step size can decrease in a single step.",
        ],
        "continuationMaxStepFactor": [
            float,
            2.0,
            "The maximum factor by which the continuation step size can increase in a single step.",
        ],
        "continuationRetractionFactor": [
            float,
            0.5,
            "The factor by which the continuation step size is reduced when the Newton solver fails to converge.",
        ],
        # Predictor step options
        "usePredictor": [bool, True, "Flag for using predictor step in continuation."],
        "predictorNumStates": [
            int,
            2,
            "Number of previous equilibrium states to use in computing the predictor step.",
        ],
        "predictorUseDerivative": [
            bool,
            False,
            "Whether to use the equilibrium path slope in the computation of the predictor step. This requires a linear solve and thus greatly increases the cost of the predictor step computation.",
        ],
        # Newton solver options
        "newtonSolverMonitorVars": [
            list,
            [
                "linSolverIters",
                "linSolverRes",
                "lineSearchStep",
                "lineSearchIters",
            ],
            "List of variables to include in nonlinear solver monitor output. Choose from 'linSolverIters', 'linSolverRes', 'loadScale', 'lineSearchStep', 'EWTol', and 'lineSearchIters'.",
        ],
        "newtonSolverMaxIter": [int, 40, "Maximum number of Newton iterations."],
        "newtonSolverAbsTol": [
            float,
            1e-8,
            "Convergence criteria for the nonlinear residual norm.",
        ],
        "newtonSolverRelTol": [
            float,
            1e-8,
            "Relative convergence criteria for the nonlinear residual norm, norm is measured relative to that of the external load vector.",
        ],
        "newtonSolverCoarseAbsTol": [
            float,
            1e-4,
            "Residual norm criteria for intermediate continuation steps, making this larger may speed up the nonlinear solver by allowing it to only partially converge intermediate steps.",
        ],
        "newtonSolverCoarseRelTol": [
            float,
            1e-4,
            "Relative residual norm criteria for intermediate load increments.",
        ],
        "newtonSolverDivergenceTol": [
            float,
            1e10,
            "Residual norm at which the nonlinear solver is jugded to have diverged",
        ],
        "newtonSolverMaxLinIters": [
            int,
            0,
            "If the linear solver takes more than this number of iterations to converge, the preconditioner is updated.",
        ],
        "newtonSolverUseEW": [
            bool,
            False,
            "Flag for enabling use of variable linear solver convergence using the Eisenstat-Walker method.",
        ],
        "newtonSolverEWMaxTol": [
            float,
            0.01,
            "Eisenstat-Walker max allowable linear solver tolerance.",
        ],
        "newtonSolverEWGamma": [float, 1.0, "Eisenstat-Walker gamma parameter."],
        "newtonSolverEWAlpha": [
            float,
            0.5 * (1.0 + np.sqrt(5)),
            "Eisenstat-Walker alpha parameter.",
        ],
        # Line search options
        "useLineSearch": [
            bool,
            True,
            "Flag for using line search in the nonlinear solver.",
        ],
        "lineSearchMonitor": [
            bool,
            False,
            "Flag for printing out line search information.",
        ],
        "skipFirstNLineSearch": [
            int,
            0,
            "Skip the first N line searches. Setting this to 1 can improve the convergence speed of Newton solver, but also decreases robustness",
        ],
        "lineSearchMaxIter": [int, 25, "Maximum number of linesearch iterations."],
        "lineSearchExpectedDecrease": [
            float,
            1e-4,
            "Minimum fraction of the expected decrease in the energy gradient during the linesearch. Should be between 0 and 1. Higher values should improve robustness at the expense of solution time.",
        ],
        "lineSearchMaxStep": [
            float,
            2.0,
            "Maximum step size for the linesearch, as a fraction of the Newton step",
        ],
        "lineSearchMinStep": [
            float,
            1e-2,
            "Minimum step size for the linesearch, as a fraction of the Newton step",
        ],
        "lineSearchMaxStepChange": [
            float,
            0.5,
            "Maximum change in the step size from one linesearch iteration to the next, can be useful in cases where secant method bounces between upper and lower step bounds.",
        ],
        "lineSearchFallbackStepLimit": [
            float,
            0.9,
            "Often, the value of the merit function at the Newton step (alpha = 1.0), is orders of magnitude greater than at the start point. In these situations, the linesearch then tries to evaluate a point with a very small step size, which usually meets the expected decrease criteria but results in very slow progress of the Newton solver. To combat this, this value limits how far the linesearch can backtrack on the first iteration after evaluating alpha = 1. This has the effect of encouraging the linesearch to find larger steps that meet the expected decrease criterion, which results in faster convergence of the Newton solver.",
        ],
    }

    def __init__(
        self,
        name,
        assembler,
        comm,
        outputViewer=None,
        meshLoader=None,
<<<<<<< HEAD
        isNonlinear=False,
=======
>>>>>>> 401e975f
        options=None,
    ):
        """
        NOTE: This class should not be initialized directly by the user.
        Use pyTACS.createStaticProblem instead.

        Parameters
        ----------
        name : str
            Name of this tacs problem

        assembler : TACS.Assembler
            Cython object responsible for creating and setting tacs objects used to solve problem

        comm : mpi4py.MPI.Intracomm
            The comm object on which to create the pyTACS object.

        outputViewer : TACS.TACSToFH5
            Cython object used to write out f5 files that can be converted and used for postprocessing.

        meshLoader : pymeshloader.pyMeshLoader
            pyMeshLoader object used to create the assembler.

        options : dict
            Dictionary holding problem-specific option parameters (case-insensitive).

        """

        # Problem name
        self.name = name

<<<<<<< HEAD
        # Default setup for common problem class objects, sets up comm and options
        super().__init__(assembler, comm, options, outputViewer, meshLoader, isNonlinear)

        # Setup solver history object for nonlinear problems
        self.history = None
        if self.isNonlinear:
            self._createSolverHistory()
=======
        # Set linear solver to None, until we set it up later
        self.KSM = None

        # Default setup for common problem class objects, sets up comm and options
        TACSProblem.__init__(self, assembler, comm, options, outputViewer, meshLoader)
>>>>>>> 401e975f

        # Create problem-specific variables
        self._createVariables()

    def _createSolverHistory(self):
        """Setup the solver history object based on the current options

        The solver history is only created on the root processor.
        """
        monitorVars = [s.lower() for s in self.getOption("newtonSolverMonitorVars")]
        numType = float if self.dtype == np.float64 else complex
        if self.comm.rank == 0:
            history = SolverHistory()

            # Define the variables to be stored in the history
            # Load scale
            history.addVariable(
                "Load scale", float, printVar="loadscale" in monitorVars
            )
            # Newton solve iteration number
            history.addVariable("SubIter", int, printVar=True)
            # Einstat walker linear solver tolerance
            if self.getOption("newtonSolverUseEW"):
                history.addVariable("EW Tol", float, printVar="ewtol" in monitorVars)
            # Number of linear solver iterations
            history.addVariable(
                "Lin iters", int, printVar="linsolveriters" in monitorVars
            )
            # Linear solver residual norm
            history.addVariable(
                "Lin res", numType, printVar="linsolverres" in monitorVars
            )
            # Residual norm (absolute and relative)
            history.addVariable("Res norm", numType, printVar=True)
            history.addVariable("Rel res norm", numType, printVar=True)
            # state norm
            history.addVariable("U norm", numType, printVar=True)
            # Line search step size
            history.addVariable(
                "LS step",
                float,
                printVar="linesearchstep" in monitorVars
                and self.getOption("useLineSearch"),
            )
            # Num line search iterations
            history.addVariable(
                "LS iters",
                int,
                printVar="linesearchiters" in monitorVars
                and self.getOption("useLineSearch"),
            )
            # Flags
            history.addVariable("Flags", str, printVar=True)

            self.history = history

    def _createVariables(self):
        """Internal to create the variable required by TACS"""

        opt = self.getOption

        # Generic residual vector
        self.res = self.assembler.createVec()
        self.rhs = self.assembler.createVec()

        # Dictionaries to hold adjoint/sens vectors for each evalFunc
        self.adjointList = OrderedDict()
        self.dIduList = OrderedDict()
        self.dvSensList = OrderedDict()
        self.xptSensList = OrderedDict()

        # Temporary vector for adjoint solve
        self.phi = self.assembler.createVec()
        self.adjRHS = self.assembler.createVec()

        # Load vector
        self.F = self.assembler.createVec()
        self.F_array = self.F.getArray()

        # State variable vector
        self.u = self.assembler.createVec()
        self.u_array = self.u.getArray()

        # Vectors used to decompose residual into external and internal forces
        self.externalForce = self.assembler.createVec()
        self.internalForce = self.assembler.createVec()

        # Vectors used to compute extrapolate the equilibrium path during nonlinear solutions
        self.equilibriumPathStates = []
        self.equilibriumPathLoadScales = []
        if self.isNonlinear and opt("usePredictor"):
            for _ in range(opt("predictorNumStates")):
                self.equilibriumPathStates.append(self.assembler.createVec())
                self.equilibriumPathLoadScales.append(None)

        if self.isNonlinear:
            self.u_inc_start = self.assembler.createVec()

        # Auxiliary element object for applying tractions/pressure
        self.auxElems = tacs.TACS.AuxElements()
        self.callCounter = -1

        # Norms
        self.initNorm = 0.0
        self.startNorm = 0.0
        self.finalNorm = 0.0

        # Load scaling factor
        self._loadScale = 1.0

        # Tangent Stiffness --- process the ordering option here:
        ordering = opt("orderingType")

        # True stiffness matrix
        self.K = self.assembler.createSchurMat(ordering)
        # Artificial stiffness for RBE numerical stabilization to stabilize PC
        self.rbeArtificialStiffness = self.assembler.createSchurMat(ordering)

        # Additional Vecs for updates
        self.update = self.assembler.createVec()

        # Setup PCScMat and KSM solver
        self.alpha = 1.0
        self.beta = 0.0
        self.gamma = 0.0

        # Computes stiffness matrix w/o art. terms
        # Set artificial stiffness factors in rbe class to zero
        tacs.elements.RBE2.setScalingParameters(opt("RBEStiffnessScaleFactor"), 0.0)
        tacs.elements.RBE3.setScalingParameters(opt("RBEStiffnessScaleFactor"), 0.0)
        self.assembler.assembleJacobian(
            self.alpha,
            self.beta,
            self.gamma,
            self.res,
            self.K,
            loadScale=self.loadScale,
        )

        # Now isolate art. terms
        # Recompute stiffness with artificial terms included
        tacs.elements.RBE2.setScalingParameters(
            opt("RBEStiffnessScaleFactor"), opt("RBEArtificialStiffness")
        )
        tacs.elements.RBE3.setScalingParameters(
            opt("RBEStiffnessScaleFactor"), opt("RBEArtificialStiffness")
        )
        self.assembler.assembleJacobian(
            self.alpha, self.beta, self.gamma, None, self.rbeArtificialStiffness
        )
        # Subtract full stiffness w/o artificial terms from full stiffness w/ terms
        # to isolate  artificial stiffness terms
        self.rbeArtificialStiffness.axpy(-1.0, self.K)

        reorderSchur = 1
        self.PC = tacs.TACS.Pc(
            self.K,
            lev_fill=opt("PCFillLevel"),
            ratio_fill=opt("PCFillRatio"),
            reorder=reorderSchur,
        )

        # Operator, fill level, fill ratio, msub, rtol, ataol
        if opt("KSMSolver").upper() == "GMRES":
            self.KSM = tacs.TACS.KSM(
                self.K,
                self.PC,
                opt("subSpaceSize"),
                opt("nRestarts"),
                opt("flexible"),
            )
        # TODO: Fix this
        # elif opt('KSMSolver').upper() == 'GCROT':
        #    self.KSM = tacs.TACS.GCROT(
        #        self.K, self.PC, opt('subSpaceSize'), opt('subSpaceSize'),
        #        opt('nRestarts'), opt('flexible'))
        else:
            raise self._TACSError(
                "Unknown KSMSolver option. Valid options are " "'GMRES' or 'GCROT'"
            )

        self.KSM.setTolerances(
            self.getOption("L2ConvergenceRel"), self.getOption("L2Convergence")
        )

        if opt("useMonitor"):
            self.KSM.setMonitor(
                self.comm,
                _descript=opt("KSMSolver").upper(),
                freq=opt("monitorFrequency"),
            )

        # Linear solver factor flag
        self._stiffnessUpdateRequired = True
        self._factorOnNext = True

    def setOption(self, name, value):
        """
        Set a solver option value. The name is not case sensitive.

        Parameters
        ----------
        name : str
            Name of option to modify

        value : depends on option
            New option value to set
        """
        # Default setOption for common problem class objects
        TACSProblem.setOption(self, name, value)

<<<<<<< HEAD
        # Update tolerances
        if "l2convergence" in name.lower():
            self.KSM.setTolerances(
                self.getOption("L2ConvergenceRel"),
                self.getOption("L2Convergence"),
            )
        # No need to reset solver for output options
        elif (
            name.lower()
            in [
=======
        if self.KSM is not None:
            # Update tolerances
            if "l2convergence" in name.lower():
                self.KSM.setTolerances(
                    self.getOption("L2ConvergenceRel"),
                    self.getOption("L2Convergence"),
                )
            # No need to reset solver for output options
            elif name.lower() in [
>>>>>>> 401e975f
                "writesolution",
                "printtiming",
                "numbersolutions",
                "outputdir",
<<<<<<< HEAD
                "usePredictor",
                "predictorUseDerivative",
            ]
            or "linesearch" in name.lower()
            or "newtonsolver" in name.lower()
        ):
            pass
        # Reset solver for all other option changes
        else:
            self._createVariables()
=======
            ]:
                pass
            # Reset solver for all other option changes
            else:
                self._createVariables()
>>>>>>> 401e975f

        # We need to create a new solver history object if the monitor variables have updated
        if name.lower() == "newtonsolvermonitorvars":
            self._createSolverHistory()

    @property
    def loadScale(self):
        """This is a scaling factor applied to all forcing terms

        Forcing terms includes both the user supplied force vector and the forcing terms coming from aux elements in
        the TACS assembler (e.g inertial, centrifugal forces)

        Returns
        -------
        float or complex
            The current load scale
        """
        return self._loadScale

    @loadScale.setter
    def loadScale(self, value):
        """Set the scaling applied to external loads

        This function exists so that calling `problem.loadScale = value` has the same effect as calling::

            `problem.setLoadScale(value)`

        This is important in case we want to update other things when the load scale is changed in future

        Parameters
        ----------
        value : float or complex
            Value to set the load scale to
        """
        self.setLoadScale(value)

    def setLoadScale(self, value):
        """Set the scaling applied to external loads

        Parameters
        ----------
        value : float or complex
            Value to set the load scale to
        """
        if value != self._loadScale:
            self._stiffnessUpdateRequired = True
            self._loadScale = value

    def addFunction(self, funcName, funcHandle, compIDs=None, **kwargs):
        """
        Generic method to add a function for TACS. It is intended to
        be reasonably generic since the user supplies the actual
        function handle to use. See the :py:mod:`~tacs.functions` module
        for supported TACS eval functions.

        Parameters
        ----------
        funcName : str
            The user-supplied name for the function. This will
            typically be a string that is meaningful to the user

        funcHandle : TACS.Function
            The function handle to use for creation. This must come
            from the functions module in tacs.

        compIDs: list
            List of compIDs to select.

        **kwargs:
            Any keyword arguments to be passed to the TACS function during setup.
        """
        success = TACSProblem.addFunction(self, funcName, funcHandle, compIDs, **kwargs)
        if success:
            # Create additional tacs BVecs to hold adjoint and sens info
            self.adjointList[funcName] = self.assembler.createVec()
            self.dIduList[funcName] = self.assembler.createVec()
            self.dvSensList[funcName] = self.assembler.createDesignVec()
            self.xptSensList[funcName] = self.assembler.createNodeVec()
        return success

    def setDesignVars(self, x):
        """
        Update the design variables used by tacs.

        Parameters
        ----------
        x : numpy.ndarray
            The variables (typically from the optimizer) to set. It
            looks for variable in the ``self.varName`` attribute.

        """
        TACSProblem.setDesignVars(self, x)
        self._stiffnessUpdateRequired = True

    def setNodes(self, coords):
        """
        Set the mesh coordinates of the structure.

        Parameters
        ----------
        coords : numpy.ndarray
            Structural coordinate in array of size (N * 3) where N is
            the number of structural nodes on this processor.
        """
        TACSProblem.setNodes(self, coords)
        self._stiffnessUpdateRequired = True

    ####### Load adding methods ########

    def addLoadToComponents(self, compIDs, F, averageLoad=False):
        """
        This method is used to add a *FIXED TOTAL LOAD* on one or more
        components, defined by COMPIDs. The purpose of this routine is to add loads that
        remain fixed throughout an optimization. An example would be an engine load.
        This routine determines all the unique nodes in the FE model that are part of the
        requested components, then takes the total 'force' by F and divides by the
        number of nodes. This average load is then applied to the nodes.

        Parameters
        ----------

        compIDs : list[int] or int
            The components with added loads. Use pyTACS selectCompIDs method
            to determine this.

        F : numpy.ndarray 1d or 2d length (varsPerNodes) or (numCompIDs, varsPerNodes)
            Vector(s) of 'force' to apply to each components.  If only one force vector is provided,
            force will be copied uniformly across all components.

        averageLoad : bool
            Flag to determine whether load should be split evenly across all components (True)
            or copied and applied individually to each component (False). Defaults to False.

        Notes
        ----------

        The units of the entries of the 'force' vector F are not
        necessarily physical forces and their interpretation depends
        on the physics problem being solved and the dofs included
        in the model.

        A couple of examples of force vector components for common problem are listed below:

            In Heat Conduction with varsPerNode = 1
                F = [Qdot] # heat rate
            In Elasticity with varsPerNode = 3,
                F = [fx, fy, fz] # forces
            In Elasticity with varsPerNode = 6,
                F = [fx, fy, fz, mx, my, mz] # forces + moments
            In Thermoelasticity with varsPerNode = 4,
                F = [fx, fy, fz, Qdot] # forces + heat rate
            In Thermoelasticity with varsPerNode = 7,
                F = [fx, fy, fz, mx, my, mz, Qdot] # forces + moments + heat rate
        """
        self._addLoadToComponents(self.F, compIDs, F, averageLoad)

    def addLoadToNodes(self, nodeIDs, F, nastranOrdering=False):
        """
        This method is used to add a fixed point load of F to the
        selected node IDs.

        Parameters
        ----------

        nodeIDs : list[int]
            The nodes IDs with added loads.

        F : Numpy 1d or 2d array length (varsPerNodes) or (numNodeIDs, varsPerNodes)
            Array of force vectors, one for each node. If only one force vector is provided,
            force will be copied uniformly across all nodes.

        nastranOrdering : bool
            Flag signaling whether nodeIDs are in TACS (default)
            or NASTRAN (grid IDs in bdf file) ordering

        Notes
        ----------

        The units of the entries of the 'force' vector F are not
        necessarily physical forces and their interpretation depends
        on the physics problem being solved and the dofs included
        in the model.

        A couple of examples of force vector components for common problem are listed below:

            In Heat Conduction with varsPerNode = 1
                F = [Qdot] # heat rate
            In Elasticity with varsPerNode = 3,
                F = [fx, fy, fz] # forces
            In Elasticity with varsPerNode = 6,
                F = [fx, fy, fz, mx, my, mz] # forces + moments
            In Thermoelasticity with varsPerNode = 4,
                F = [fx, fy, fz, Qdot] # forces + heat rate
            In Thermoelasticity with varsPerNode = 7,
                F = [fx, fy, fz, mx, my, mz, Qdot] # forces + moments + heat rate
        """

        self._addLoadToNodes(self.F, nodeIDs, F, nastranOrdering)

    def addLoadToRHS(self, Fapplied):
        """
        This method is used to add a *FIXED TOTAL LOAD* directly to the
        right hand side vector given the equation below:

            K*u = f

        Where:
            - K : Stiffness matrix for problem
            - u : State variables for problem
            - f : Right-hand side vector to add loads to

        Parameters
        ----------

        Fapplied : numpy.ndarray or TACS.Vec
            Distributed array containing loads to applied to RHS of the problem.

        """
        self._addLoadToRHS(self.F, Fapplied)

    def addTractionToComponents(self, compIDs, tractions, faceIndex=0):
        """
        This method is used to add a *FIXED TOTAL TRACTION* on one or more
        components, defined by COMPIDs. The purpose of this routine is
        to add loads that remain fixed throughout an optimization.

        Parameters
        ----------

        compIDs : list[int] or int
            The components with added loads. Use pyTACS selectCompIDs method
            to determine this.

        tractions : Numpy array length 1 or compIDs
            Array of traction vectors for each components

        faceIndex : int
            Indicates which face (side) of element to apply traction to.
            Note: not required for certain elements (i.e. shells)
        """
        self._addTractionToComponents(self.auxElems, compIDs, tractions, faceIndex)

    def addTractionToElements(
        self, elemIDs, tractions, faceIndex=0, nastranOrdering=False
    ):
        """
        This method is used to add a fixed traction to the
        selected element IDs. Tractions can be specified on an
        element by element basis (if tractions is a 2d array) or
        set to a uniform value (if tractions is a 1d array)

        Parameters
        ----------

        elemIDs : list[int]
            The global element ID numbers for which to apply the traction.

        tractions : Numpy 1d or 2d array length varsPerNodes or (elemIDs, varsPerNodes)
            Array of traction vectors for each element

        faceIndex : int
            Indicates which face (side) of element to apply traction to.
            Note: not required for certain elements (i.e. shells)

        nastranOrdering : bool
            Flag signaling whether elemIDs are in TACS (default)
            or NASTRAN ordering
        """

        self._addTractionToElements(
            self.auxElems, elemIDs, tractions, faceIndex, nastranOrdering
        )

    def addPressureToComponents(self, compIDs, pressures, faceIndex=0):
        """
        This method is used to add a *FIXED TOTAL PRESSURE* on one or more
        components, defined by COMPIds. The purpose of this routine is
        to add loads that remain fixed throughout an optimization. An example
        would be a fuel load.

        Parameters
        ----------

        compIDs : list[int] or int
            The components with added loads. Use pyTACS selectCompIDs method
            to determine this.

        pressures : Numpy array length 1 or compIDs
            Array of pressure values for each components

        faceIndex : int
            Indicates which face (side) of element to apply pressure to.
            Note: not required for certain elements (i.e. shells)
        """
        self._addPressureToComponents(self.auxElems, compIDs, pressures, faceIndex)

    def addPressureToElements(
        self, elemIDs, pressures, faceIndex=0, nastranOrdering=False
    ):
        """
        This method is used to add a fixed presure to the
        selected element IDs. Pressures can be specified on an
        element by element basis (if pressures is an array) or
        set to a uniform value (if pressures is a scalar)

        Parameters
        ----------

        elemIDs : list[int]
            The global element ID numbers for which to apply the pressure.

        pressures : Numpy array length 1 or elemIDs
            Array of pressure values for each element

        faceIndex : int
            Indicates which face (side) of element to apply pressure to.
            Note: not required for certain elements (i.e. shells)

        nastranOrdering : bool
            Flag signaling whether elemIDs are in TACS (default)
            or NASTRAN ordering
        """

        self._addPressureToElements(
            self.auxElems, elemIDs, pressures, faceIndex, nastranOrdering
        )

    def addInertialLoad(self, inertiaVector):
        """
        This method is used to add a fixed inertial load due to
        a uniform acceleration over the entire model.
        This is most commonly used to model gravity loads on a model.

        Parameters
        ----------
        inertiaVector : numpy.ndarray
            Acceleration vector used to define inertial load.
        """
        self._addInertialLoad(self.auxElems, inertiaVector)

    def addCentrifugalLoad(self, omegaVector, rotCenter, firstOrder=False):
        """
        This method is used to add a fixed centrifugal load due to a
        uniform rotational velocity over the entire model.
        This is most commonly used to model rotors, rolling aircraft, etc.

        Parameters
        ----------

        omegaVector : numpy.ndarray
            Rotational velocity vector (rad/s) used to define centrifugal load.

        rotCenter : numpy.ndarray
            Location of center of rotation used to define centrifugal load.

        firstOrder : bool, optional
            Whether to use first order approximation for centrifugal load,
            which computes the force in the displaced position. By default False
        """
        self._addCentrifugalLoad(self.auxElems, omegaVector, rotCenter, firstOrder)

    def addLoadFromBDF(self, loadID, scale=1.0):
        """
        This method is used to add a fixed load set defined in the BDF file to the problem.
        Currently, only supports LOAD, FORCE, MOMENT, GRAV, RFORCE, PLOAD2, and PLOAD4.

        Parameters
        ----------

        loadID : int
            Load identification number of load set in BDF file user wishes to add to problem.

        scale : float
            Factor to scale the BDF loads by before adding to problem.
        """
        self._addLoadFromBDF(self.F, self.auxElems, loadID, scale)

    ####### Static solver methods ########

    def _updateAssemblerVars(self):
        """
        Make sure that the assembler is using
        the input variables associated with this problem
        """

        self.assembler.setDesignVars(self.x)
        self.assembler.setNodes(self.Xpts)
        self.assembler.setAuxElements(self.auxElems)
        # Set state variables
        self.assembler.setVariables(self.u)
        # Zero any time derivative terms
        self.assembler.zeroDotVariables()
        self.assembler.zeroDDotVariables()
        # Set artificial stiffness factors in rbe class to zero
        tacs.elements.RBE2.setScalingParameters(
            self.getOption("RBEStiffnessScaleFactor"), 0.0
        )
        tacs.elements.RBE3.setScalingParameters(
            self.getOption("RBEStiffnessScaleFactor"), 0.0
        )

    def _initializeSolve(self):
        """
        Initialize the solution of the structural system for the
        loadCase. The stiffness matrix is assembled and factored.
        """

        self.updateJacobian()
        self.updatePreconditioner()

    def solve(self, Fext=None):
        """
        Solution of the static problem for current load set. The
        forces must already be set.

        Parameters
        ----------
        Optional Arguments:

        Fext : numpy.ndarray or TACS.Vec
            Distributed array containing additional loads (ex. aerodynamic forces for aerostructural coupling)
            to applied to RHS of the static problem.

        """
        startTime = time.time()

        self.callCounter += 1

        setupProblemTime = time.time()

        # Set problem vars to assembler
        self._updateAssemblerVars()

        # Check if we need to initialize
        self._initializeSolve()

        initSolveTime = time.time()

        if self.isNonlinear:
            self.solveNonlinear(Fext)
        else:
            # Get current residual
            self.getResidual(self.res, Fext=Fext)

            # Get rhs vector
            self.K.mult(self.u, self.rhs)
            self.rhs.axpy(-1.0, self.res)

            # Set initnorm as the norm of rhs
            self.initNorm = np.real(self.rhs.norm())

            # Starting Norm for this computation
            self.startNorm = np.real(self.res.norm())

            initNormTime = time.time()

            # Solve Linear System for the update
            self.solveJacLinear(self.res, self.update)

            self.update.scale(-1.0)

            solveTime = time.time()

            # Update State Variables
            self.assembler.getVariables(self.u)
            self.u.axpy(1.0, self.update)
            self.assembler.setVariables(self.u)

            stateUpdateTime = time.time()

            # Get updated residual
            self.getResidual(self.res, Fext)
            self.finalNorm = np.real(self.res.norm())

            finalNormTime = time.time()

            # If timing was was requested print it, if the solution is nonlinear
            # print this information automatically if prinititerations was requested.
            if self.getOption("printTiming"):
                self._pp("+--------------------------------------------------+")
                self._pp("|")
                self._pp("| TACS Solve Times:")
                self._pp("|")
                self._pp(
                    "| %-30s: %10.3f sec"
                    % ("TACS Setup Time", setupProblemTime - startTime)
                )
                self._pp(
                    "| %-30s: %10.3f sec"
                    % ("TACS Solve Init Time", initSolveTime - setupProblemTime)
                )
                self._pp(
                    "| %-30s: %10.3f sec"
                    % ("TACS Init Norm Time", initNormTime - initSolveTime)
                )
                self._pp(
                    "| %-30s: %10.3f sec"
                    % ("TACS Solve Time", solveTime - initNormTime)
                )
                self._pp(
                    "| %-30s: %10.3f sec"
                    % ("TACS State Update Time", stateUpdateTime - solveTime)
                )
                self._pp(
                    "| %-30s: %10.3f sec"
                    % ("TACS Final Norm Time", finalNormTime - stateUpdateTime)
                )
                self._pp("|")
                self._pp(
                    "| %-30s: %10.3f sec"
                    % ("TACS Total Solution Time", finalNormTime - startTime)
                )
                self._pp("+--------------------------------------------------+")

        return

    def solveNonlinear(self, Fext=None, maxLoadScale=1.0):
        TARGET_ITERS = self.getOption("continuationTargetIter")
        INIT_STEP = self.getOption("continuationInitialStep")
        MIN_STEP = self.getOption("continuationMinStep")
        MAX_STEP = self.getOption("continuationMaxStep")
        MAX_INCREMENTS = self.getOption("continuationMaxIter")
        MIN_STEP_FACTOR = self.getOption("continuationMinStepFactor")
        MAX_STEP_FACTOR = self.getOption("continuationMaxStepFactor")
        STEP_RETRACT_FACTOR = self.getOption("continuationRetractionFactor")

        ABS_TOL = self.getOption("newtonSolverAbsTol")
        REL_TOL = self.getOption("newtonSolverRelTol")
        COARSE_ABS_TOL = self.getOption("newtonSolverCoarseAbsTol")
        COARSE_REL_TOL = self.getOption("newtonSolverCoarseRelTol")

        USE_PREDICTOR = self.getOption("usePredictor")
        NUM_PREDICTOR_STATES = self.getOption("predictorNumStates")
        PREDICTOR_USE_DERIVATIVE = self.getOption("predictorUseDerivative")

        # Compute the internal and external force components of the residual at the current point
        self.getForces(
            externalForceVec=self.externalForce,
            internalForceVec=self.internalForce,
            Fext=Fext,
        )
        self.initNorm = np.real(self.externalForce.norm())

        # ==============================================================================
        # Compute the initial load scale
        # ==============================================================================
        self.setLoadScale(min(maxLoadScale, INIT_STEP))
        loadStepDirection = 1

        # If we're restarting from a previous solution we should compute the optimum load scale
        # to restart from. This is done by computing the load scale that minimizes the work
        # done by the resulting Newton step:
        # optLoadScale = (Fe^T dUi + Fi^T dUe) / (-2 Fe^T dUe)
        # Where: Fe = external force, Fi = internal force, dUi = inv(K) * Fi, dUe = inv(K) * Fe
        if np.real(self.u.norm()) > 0:
            if self._stiffnessUpdateRequired:
                self.updateJacobian()
            if self._factorOnNext:
                self.updatePreconditioner()
            du_i = self.u
            du_e = self.update
            self.solveJacLinear(self.externalForce, du_e)
            self.solveJacLinear(self.internalForce, du_i)
            FeUe = self.externalForce.dot(du_e)
            FeUi = self.externalForce.dot(du_i)
            FiUe = self.internalForce.dot(du_e)
            optLoadScale = (FeUi + FiUe) / (-2 * FeUe)

            if optLoadScale > 2 * maxLoadScale or optLoadScale < 0.0:
                # If the optimum load scale is more than double the max load scale we're aiming for, or if it's
                # negative then the loading/structure has changed so much that we'll be closer to the final
                # solution if we just reset the displacements to zero and start the solver from there
                self.zeroVariables()
                optLoadScale = self.loadScale
            elif np.abs(optLoadScale - self.loadScale) < 1e-2:
                # If the optimum load scale is close to the max load scale then we'll just use the max load scale
                optLoadScale = maxLoadScale
            else:
                # Otherwise choose the maximum of the ideal load scale and the default initial load scale
                optLoadScale = max(optLoadScale, self.loadScale)
                # If the optimum load scale is greater than the max we want to get to then we need to reverse the
                # direction of load incrementation
                if optLoadScale > maxLoadScale:
                    loadStepDirection = -1

            self.setLoadScale(optLoadScale)

        stepSize = INIT_STEP

        # Reset the solver history
        if self.rank == 0:
            self.history.reset(clearMetadata=True)
            self.history.addMetadata("Options", self.options)
            self.history.addMetadata("Name", self.name)

        for increment in range(MAX_INCREMENTS):
            self._info(
                f"Continuation Increment {increment + 1}, Load Scale: {self.loadScale:.3f}",
                box=True,
                maxLen=100,
            )
            # Save displacement at start of this increment, this is what
            # we'll reset to if the increment diverges
            self.u_inc_start.copyValues(self.u)

            # --- Compute predictor step ---
            # TODO: Add predictor computation here
            if self.loadScale == maxLoadScale:
                rtol = REL_TOL
                atol = ABS_TOL
            else:
                rtol = COARSE_REL_TOL
                atol = COARSE_ABS_TOL
            success, numIters = self.newtonSolve(Fext=Fext, rtol=rtol, atol=atol)

            # --- Check convergence ---
            if not success:
                # If the Newton solve failed then we'll reduce the step size and try again
                self.setVariables(self.u_inc_start)
                self.setLoadScale(self.loadScale - stepSize * loadStepDirection)
                stepSize *= STEP_RETRACT_FACTOR
            else:
                if self.loadScale == maxLoadScale:
                    break
                else:
                    stepChangeFactor = np.sqrt(TARGET_ITERS / numIters)
                    stepSize *= np.clip(
                        stepChangeFactor, MIN_STEP_FACTOR, MAX_STEP_FACTOR
                    )
                    if USE_PREDICTOR:
                        stateToOverwrite = self.equilibriumPathStates.pop(0)
                        stateToOverwrite.copyValues(self.u)
                        self.equilibriumPathStates.append(stateToOverwrite)

                        self.equilibriumPathLoadScales.pop(0)
                        self.equilibriumPathLoadScales.append(self.loadScale)

            maxStep = min(np.abs(maxLoadScale - self.loadScale), MAX_STEP)
            stepSize = np.clip(stepSize, MIN_STEP, maxStep)
            self.setLoadScale(self.loadScale + loadStepDirection * stepSize)

        # ==============================================================================
        # End of nonlinear solution
        # ==============================================================================

    def newtonSolve(self, Fext=None, atol=None, rtol=None):
        USE_LINESEARCH = self.getOption("useLineSearch")
        LINESEARCH_SKIP_ITERS = self.getOption("skipFirstNLineSearch")
        MAX_ITERS = self.getOption("newtonSolverMaxIter")
        MAX_RES = self.getOption("newtonSolverDivergenceTol")
        MAX_LIN_ITERS = self.getOption("newtonSolverMaxLinIters")

        # Linear solver convergence options
        USE_EW = self.getOption("newtonSolverUseEW")
        LIN_SOLVE_TOL_MAX = self.getOption("newtonSolverEWMaxTol")
        LIN_SOLVE_TOL_MIN = self.getOption("L2ConvergenceRel")
        EW_ALPHA = self.getOption("newtonSolverEWAlpha")
        EW_GAMMA = self.getOption("newtonSolverEWGamma")
        linCovergenceRel = LIN_SOLVE_TOL_MAX if USE_EW else LIN_SOLVE_TOL_MIN

        if atol is None:
            atol = self.getOption("newtonSolverAbsTol")
        if rtol is None:
            rtol = self.getOption("newtonSolverRelTol")

        flags = ""

        for iteration in range(MAX_ITERS):
            # TODO: Write output file here based on option
            # self.writeSolution(baseName=f"{self.name}-NLIter", number=iteration)

            # Compute residual
            self.getResidual(self.res, Fext=Fext)
            if iteration > 0:
                prevResNorm = resNorm
            resNorm = self.res.norm()
            uNorm = self.u.norm()

            prevLinCovergenceRel = linCovergenceRel
            if USE_EW:
                # Compute linear solver convergence tolerance using Einstat-Walker method b)
                if iteration > 0:
                    zeta = EW_GAMMA * np.real(resNorm / prevResNorm) ** EW_ALPHA
                    threshold = EW_GAMMA * prevLinCovergenceRel**EW_ALPHA
                    if threshold <= 0.1:
                        linCovergenceRel = zeta
                    else:
                        linCovergenceRel = max(zeta, threshold)
                linCovergenceRel = np.clip(
                    linCovergenceRel, LIN_SOLVE_TOL_MIN, LIN_SOLVE_TOL_MAX
                )

            # Write data to history
            histData = {
                "SubIter": iteration,
                "Load scale": self.loadScale,
                "Res norm": resNorm,
                "Rel res norm": resNorm / self.initNorm,
                "U norm": uNorm,
                "Flags": flags,
            }
            if iteration > 0:
                histData["Lin iters"] = linearSolveIterations
                histData["Lin res"] = np.abs(linearSolveResNorm)
                histData["LS step"] = alpha
                histData["LS iters"] = lineSearchIters
                if USE_EW:
                    histData["EW Tol"] = prevLinCovergenceRel
            if self.rank == 0:
                self.history.write(histData)
                if iteration % 50 == 0:
                    self.history.printHeader()
                self.history.printData()

            flags = ""

            # Test convergence (exit if converged/diverged)
            hasConverged = (
                np.real(resNorm) / np.real(self.initNorm) < rtol
                or np.real(resNorm) < atol
            )
            hasDiverged = np.real(resNorm) >= MAX_RES
            if hasConverged or hasDiverged:
                break

            # Update Jacobian
            self.updateJacobian()
            if iteration > 0 and linearSolveIterations <= MAX_LIN_ITERS:
                self._factorOnNext = False
            else:
                flags += "P"
            self.updatePreconditioner()

            # Compute Newton step
            self.setOption("L2ConvergenceRel", float(linCovergenceRel))
            linSolveConverged = self.solveJacLinear(self.res, self.update)
            self.update.scale(-1.0)

            # Check data from linear solve
            linearSolveIterations = self.KSM.getIterCount()
            linearSolveResNorm = self.KSM.getResidualNorm()

            if USE_LINESEARCH and iteration >= LINESEARCH_SKIP_ITERS:
                # Do linesearch
                alpha, lineSearchIters = self.energyLineSearch(
                    self.u, self.update, Fext=Fext
                )
            else:
                alpha = 1.0
                lineSearchIters = 1
            self.u.axpy(alpha, self.update)
            self.assembler.setVariables(self.u)
            self._stiffnessUpdateRequired = True

        return hasConverged, iteration

    def energyLineSearch(self, u, stepDir, Fext=None, slope=None):
        MAX_LINESEARCH_ITERS = self.getOption("lineSearchMaxIter")
        LINESEARCH_MU = self.getOption("lineSearchExpectedDecrease")
        LINESEARCH_ALPHA_MIN = self.getOption("lineSearchMinStep")
        LINESEARCH_ALPHA_MAX = self.getOption("lineSearchMaxStep")
        LINESEARCH_MAX_STEP_CHANGE = self.getOption("lineSearchMaxStepChange")
        PRINT_LINESEARCH_ITERS = self.getOption("lineSearchMonitor")
        if slope is None:
            slope = 1.0

        # Compute residual and merit function at u0
        self.assembler.setVariables(u)
        self.getResidual(self.res, Fext=Fext)
        f0 = np.real(self.res.dot(stepDir))
        fOld = f0
        alphaOld = 0.0
        uNorm = u.norm()
        if self.rank == 0 and PRINT_LINESEARCH_ITERS:
            print(
                f"Line search iter  0: alpha = {0: 11e},   f0 = {(f0): 11e}, uNorm = {uNorm: 11e}"
            )

        # 3. Set $\alpha = 1$
        alpha = 1.0
        alphaNew = alpha
        for iteration in range(MAX_LINESEARCH_ITERS):
            # 4. Increment state, $u = u + \alpha \Delta u$
            u.axpy(alpha, stepDir)
            self.assembler.setVariables(u)

            # 5. Compute residual, $r = r(u)$
            self.getResidual(self.res, Fext=Fext)

            # 6. Compute merit function,  $f(\alpha)=f(u, r, \Delta u)$
            fNew = np.real(self.res.dot(stepDir))

            # 7. if $abs(f(\alpha)) \leq \mu f_0 + \alpha f'_0$:
            #     1. exit
            uNorm = u.norm()
            if self.rank == 0 and PRINT_LINESEARCH_ITERS:
                print(
                    f"Line search iter {(iteration+1):2d}: alpha = {alpha: 11e}, f/f0 = {(fNew/f0): 11e}, uNorm = {uNorm: 11e}"
                )
            u.axpy(-alpha, stepDir)
            fReduction = np.abs(fNew / f0)
            if fReduction <= 1 - LINESEARCH_MU * min(alpha, 1.0) * slope:
                break
            else:
                # 8. Update $\alpha$ (based on search method)
                if iteration == 0:
                    alphaMin = 0.9
                else:
                    alphaMin = LINESEARCH_ALPHA_MIN
                if fNew == fOld:
                    alphaNew = alpha + LINESEARCH_ALPHA_MIN
                else:
                    alphaNew = np.clip(
                        alpha - fNew * (alpha - alphaOld) / (fNew - fOld),
                        alphaMin,
                        LINESEARCH_ALPHA_MAX,
                    )
                if iteration > 0 and abs(alphaNew - alpha) > LINESEARCH_MAX_STEP_CHANGE:
                    alphaNew = (
                        alpha + np.sign(alphaNew - alpha) * LINESEARCH_MAX_STEP_CHANGE
                    )
                alphaOld = alpha
                alpha = alphaNew
                fOld = fNew
            # 9. return to step 4
        return alpha, iteration + 1

    def solveJacLinear(self, res, sol):
        success = self.KSM.solve(res, sol)
        success = success == 1

        if not success:
            self._TACSWarning(
                "Linear solver failed to converge. "
                "This is likely a sign that the problem is ill-conditioned. "
                "Check that the model is properly restrained."
            )
        return success

    def updateJacobian(self, res=None):
        if self._stiffnessUpdateRequired:
            # Assemble residual and stiffness matrix (w/o artificial terms)
            self.assembler.assembleJacobian(
                self.alpha,
                self.beta,
                self.gamma,
                res,
                self.K,
                loadScale=self._loadScale,
            )
            self._factorOnNext = True

    def updatePreconditioner(self):
        if self._factorOnNext:
            # Stiffness matrix must include artificial terms before pc factor
            # to prevent factorization issues w/ zero-diagonals
            self.K.axpy(1.0, self.rbeArtificialStiffness)
            self.PC.factor()
            # Remove artificial stiffness terms to get true stiffness mat
            self.K.axpy(-1.0, self.rbeArtificialStiffness)
            self._factorOnNext = False

    ####### Function eval/sensitivity methods ########

    def evalFunctions(self, funcs, evalFuncs=None, ignoreMissing=False):
        """
        This is the main routine for returning useful information from
        pytacs. The functions corresponding to the strings in
        EVAL_FUNCS are evaluated and updated into the provided
        dictionary.

        Parameters
        ----------
        funcs : dict
            Dictionary into which the functions are saved.
        evalFuncs : iterable object containing strings.
            If not none, use these functions to evaluate.
        ignoreMissing : bool
            Flag to supress checking for a valid function. Please use
            this option with caution.

        Examples
        --------
        >>> funcs = {}
        >>> staticProblem.solve()
        >>> staticProblem.evalFunctions(funcs, ['mass'])
        >>> funcs
        >>> # Result will look like (if StaticProblem has name of 'c1'):
        >>> # {'cl_mass':12354.10}
        """
        startTime = time.time()

        # Set problem vars to assembler
        self._updateAssemblerVars()

        if evalFuncs is None:
            evalFuncs = sorted(list(self.functionList))
        else:
            evalFuncs = sorted(list(evalFuncs))

        if not ignoreMissing:
            for f in evalFuncs:
                if f not in self.functionList:
                    raise self._TACSError(
                        f"Supplied function '{f}' has not been added "
                        "using addFunction()."
                    )

        setupProblemTime = time.time()

        # Fast parallel function evaluation of structural funcs:
        handles = [self.functionList[f] for f in evalFuncs if f in self.functionList]
        funcVals = self.assembler.evalFunctions(handles)

        functionEvalTime = time.time()

        # Assign function values to appropriate dictionary
        i = 0
        for f in evalFuncs:
            if f in self.functionList:
                key = self.name + "_%s" % f
                funcs[key] = funcVals[i]
                i += 1

        dictAssignTime = time.time()

        if self.getOption("printTiming"):
            self._pp("+--------------------------------------------------+")
            self._pp("|")
            self._pp("| TACS Function Times:")
            self._pp("|")
            self._pp(
                "| %-30s: %10.3f sec"
                % ("TACS Function Setup Time", setupProblemTime - startTime)
            )
            self._pp(
                "| %-30s: %10.3f sec"
                % (
                    "TACS Function Eval Time",
                    functionEvalTime - setupProblemTime,
                )
            )
            self._pp(
                "| %-30s: %10.3f sec"
                % ("TACS Dict Time", dictAssignTime - functionEvalTime)
            )
            self._pp("|")
            self._pp(
                "| %-30s: %10.3f sec"
                % ("TACS Function Time", dictAssignTime - startTime)
            )
            self._pp("+--------------------------------------------------+")

    def evalFunctionsSens(self, funcsSens, evalFuncs=None):
        """
        This is the main routine for returning useful (sensitivity)
        information from problem. The derivatives of the functions
        corresponding to the strings in EVAL_FUNCS are evaluated and
        updated into the provided dictionary. The derivitives with
        respect to all design variables and node locations are computed.

        Parameters
        ----------
        funcsSens : dict
            Dictionary into which the derivatives are saved.
        evalFuncs : iterable object containing strings
            The functions the user wants returned

        Examples
        --------
        >>> funcsSens = {}
        >>> staticProblem.evalFunctionsSens(funcsSens, ['mass'])
        >>> funcsSens
        >>> # Result will look like (if StaticProblem has name of 'c1'):
        >>> # {'c1_mass':{'struct':[1.234, ..., 7.89], 'Xpts':[3.14, ..., 1.59]}}
        """

        startTime = time.time()

        # Set problem vars to assembler
        self._updateAssemblerVars()

        if evalFuncs is None:
            evalFuncs = sorted(list(self.functionList))
        else:
            evalFuncs = sorted(list(evalFuncs))
        # Check that the functions are all ok.
        # and prepare tacs vecs for adjoint procedure
        dvSenses = []
        xptSenses = []
        dIdus = []
        adjoints = []
        for f in evalFuncs:
            if f not in self.functionList:
                raise self._TACSError(
                    "Supplied function has not been added " "using addFunction()"
                )
            else:
                # Populate the lists with the tacs bvecs
                # we'll need for each adjoint/sens calculation
                dvSens = self.dvSensList[f]
                dvSens.zeroEntries()
                dvSenses.append(dvSens)

                xptSens = self.xptSensList[f]
                xptSens.zeroEntries()
                xptSenses.append(xptSens)

                dIdu = self.dIduList[f]
                dIdu.zeroEntries()
                dIdus.append(dIdu)

                adjoint = self.adjointList[f]
                adjoint.zeroEntries()
                adjoints.append(adjoint)

        setupProblemTime = time.time()

        adjointStartTime = {}
        adjointEndTime = {}

        # Next we will solve all the adjoints
        # Set adjoint rhs
        self.addSVSens(evalFuncs, dIdus)
        adjointRHSTime = time.time()
        for i, f in enumerate(evalFuncs):
            adjointStartTime[f] = time.time()
            self.solveAdjoint(dIdus[i], adjoints[i])
            adjointEndTime[f] = time.time()

        adjointFinishedTime = time.time()
        # Evaluate all the adoint res prooduct at the same time for
        # efficiency:
        self.addDVSens(evalFuncs, dvSenses)
        self.addAdjointResProducts(adjoints, dvSenses)
        self.addXptSens(evalFuncs, xptSenses)
        self.addAdjointResXptSensProducts(adjoints, xptSenses)

        # Recast sensititivities into dict for user
        for i, f in enumerate(evalFuncs):
            key = self.name + "_%s" % f
            # Return sensitivities as array in sens dict
            funcsSens[key] = {
                self.varName: dvSenses[i].getArray().copy(),
                self.coordName: xptSenses[i].getArray().copy(),
            }

        totalSensitivityTime = time.time()

        if self.getOption("printTiming") and self.rank == 0:
            self._pp("+--------------------------------------------------+")
            self._pp("|")
            self._pp("| TACS Adjoint Times:")
            print("|")
            print(
                "| %-30s: %10.3f sec"
                % ("TACS Sens Setup Problem Time", setupProblemTime - startTime)
            )
            print(
                "| %-30s: %10.3f sec"
                % ("TACS Adjoint RHS Time", adjointRHSTime - setupProblemTime)
            )
            for f in evalFuncs:
                print(
                    "| %-30s: %10.3f sec"
                    % (
                        "TACS Adjoint Solve Time - %s" % (f),
                        adjointEndTime[f] - adjointStartTime[f],
                    )
                )
            print(
                "| %-30s: %10.3f sec"
                % (
                    "Total Sensitivity Time",
                    totalSensitivityTime - adjointFinishedTime,
                )
            )
            print("|")
            print(
                "| %-30s: %10.3f sec"
                % (
                    "Complete Sensitivity Time",
                    totalSensitivityTime - startTime,
                )
            )
            print("+--------------------------------------------------+")

    def addSVSens(self, evalFuncs, svSensList):
        """
        Add the state variable partial sensitivity to the ADjoint RHS for given evalFuncs

        Parameters
        ----------
        evalFuncs : list[str]
            The functions the user wants returned

        svSensList : list[TACS.Vec] or list[numpy.ndarray]
            List of sensitivity vectors to add partial sensitivity to
        """
        # Set problem vars to assembler
        self._updateAssemblerVars()

        # Get list of TACS function handles from evalFuncs
        funcHandles = [
            self.functionList[f] for f in evalFuncs if f in self.functionList
        ]

        # Create a tacs BVec copy for the operation if the output is a numpy array
        if isinstance(svSensList[0], np.ndarray):
            svSensBVecList = [
                self._arrayToVec(svSensArray) for svSensArray in svSensList
            ]
        # Otherwise the input is already a BVec and we can do the operation in place
        else:
            svSensBVecList = svSensList

        self.assembler.addSVSens(
            funcHandles, svSensBVecList, self.alpha, self.beta, self.gamma
        )

        # Update from the BVec values, if the input was a numpy array
        if isinstance(svSensList[0], np.ndarray):
            for svSensArray, svSensBVec in zip(svSensList, svSensBVecList):
                svSensArray[:] = svSensBVec.getArray()

    def addDVSens(self, evalFuncs, dvSensList, scale=1.0):
        """
        Add partial sensitivity contribution due to design vars for evalFuncs

        Parameters
        ----------
        evalFuncs : list[str]
            The functions the user wants returned

        dvSensList : list[BVec] or list[numpy.ndarray]
            List of sensitivity vectors to add partial sensitivity to

        scale : float
            Scalar to multiply partial sensitivity by. Defaults to 1.0
        """
        # Set problem vars to assembler
        self._updateAssemblerVars()

        # Get list of TACS function handles from evalFuncs
        funcHandles = [
            self.functionList[f] for f in evalFuncs if f in self.functionList
        ]

        # Create a tacs BVec copy for the operation if the output is a numpy array
        if isinstance(dvSensList[0], np.ndarray):
            dvSensBVecList = [
                self._arrayToDesignVec(dvSensArray) for dvSensArray in dvSensList
            ]
        # Otherwise the input is already a BVec and we can do the operation in place
        else:
            dvSensBVecList = dvSensList

        self.assembler.addDVSens(funcHandles, dvSensBVecList, scale)

        # Finalize sensitivity arrays across all procs
        for dvSensBVec in dvSensBVecList:
            dvSensBVec.beginSetValues()
            dvSensBVec.endSetValues()

        # Update the BVec values, if the input was a numpy array
        if isinstance(dvSensList[0], np.ndarray):
            for dvSensArray, dvSensBVec in zip(dvSensList, dvSensBVecList):
                # Copy values to numpy array
                dvSensArray[:] = dvSensBVec.getArray()

    def addAdjointResProducts(self, adjointlist, dvSensList, scale=-1.0):
        """
        Add the adjoint product contribution to the design variable sensitivity arrays

        Parameters
        ----------
        adjointlist : list[BVec] or list[numpy.ndarray]
            List of adjoint vectors for residual sensitivity product

        dvSensList : list[BVec] or list[numpy.ndarray]
            List of sensitivity vectors to add product to

        scale : float
            Scalar to multiply product by. Defaults to -1.0
        """
        # Set problem vars to assembler
        self._updateAssemblerVars()

        # Create a tacs BVec copy for the operation if the output is a numpy array
        if isinstance(adjointlist[0], np.ndarray):
            adjointBVeclist = [
                self._arrayToVec(adjointArray) for adjointArray in adjointlist
            ]
        # Otherwise the input is already a BVec and we can do the operation in place
        else:
            adjointBVeclist = adjointlist

        # Make sure BC terms are zeroed out in adjoint
        for adjoint in adjointBVeclist:
            self.assembler.applyBCs(adjoint)

        # Create a tacs BVec copy for the operation if the output is a numpy array
        if isinstance(dvSensList[0], np.ndarray):
            dvSensBVecList = [
                self._arrayToDesignVec(dvSensArray) for dvSensArray in dvSensList
            ]
        # Otherwise the input is already a BVec and we can do the operation in place
        else:
            dvSensBVecList = dvSensList

        self.assembler.addAdjointResProducts(adjointBVeclist, dvSensBVecList, scale)

        # Finalize sensitivity arrays across all procs
        for dvSensBVec in dvSensBVecList:
            dvSensBVec.beginSetValues()
            dvSensBVec.endSetValues()

        # Update the BVec values, if the input was a numpy array
        if isinstance(dvSensList[0], np.ndarray):
            for dvSensArray, dvSensBVec in zip(dvSensList, dvSensBVecList):
                # Copy values to numpy array
                dvSensArray[:] = dvSensBVec.getArray()

    def addXptSens(self, evalFuncs, xptSensList, scale=1.0):
        """
        Add partial sensitivity contribution due to nodal coordinates for evalFuncs

        Parameters
        ----------
        evalFuncs : list[str]
            The functions the user wants returned

        xptSensList : list[BVec] or list[numpy.ndarray]
            List of sensitivity vectors to add partial sensitivity to

        scale : float
            Scalar to multiply partial sensitivity by. Defaults to 1.0
        """
        # Set problem vars to assembler
        self._updateAssemblerVars()

        # Get list of TACS function handles from evalFuncs
        funcHandles = [
            self.functionList[f] for f in evalFuncs if f in self.functionList
        ]

        # Create a tacs BVec copy for the operation if the output is a numpy array
        if isinstance(xptSensList[0], np.ndarray):
            xptSensBVecList = [
                self._arrayToNodeVec(xptSensArray) for xptSensArray in xptSensList
            ]
        # Otherwise the input is already a BVec and we can do the operation in place
        else:
            xptSensBVecList = xptSensList

        self.assembler.addXptSens(funcHandles, xptSensBVecList, scale)

        # Finalize sensitivity arrays across all procs
        for xptSensBVec in xptSensBVecList:
            xptSensBVec.beginSetValues()
            xptSensBVec.endSetValues()

        # Update from the BVec values, if the input was a numpy array
        if isinstance(xptSensList[0], np.ndarray):
            for xptSensArray, xptSensBVec in zip(xptSensList, xptSensBVecList):
                # Copy values to numpy array
                xptSensArray[:] = xptSensBVec.getArray()

    def addAdjointResXptSensProducts(self, adjointlist, xptSensList, scale=-1.0):
        """
        Add the adjoint product contribution to the nodal coordinates sensitivity arrays

        Parameters
        ----------
        adjointlist : list[BVec] or list[numpy.ndarray]
            List of adjoint vectors for residual sensitivity product

        xptSensList : list[BVec] or list[numpy.ndarray]
            List of sensitivity vectors to add product to

        scale : float
            Scalar to multiply product by. Defaults to -1.0
        """
        # Set problem vars to assembler
        self._updateAssemblerVars()

        # Create a tacs BVec copy for the operation if the output is a numpy array
        if isinstance(adjointlist[0], np.ndarray):
            adjointBVeclist = [
                self._arrayToVec(adjointArray) for adjointArray in adjointlist
            ]
        # Otherwise the input is already a BVec and we can do the operation in place
        else:
            adjointBVeclist = adjointlist

        # Make sure BC terms are zeroed out in adjoint
        for adjoint in adjointBVeclist:
            self.assembler.applyBCs(adjoint)

        # Create a tacs BVec copy for the operation if the output is a numpy array
        if isinstance(xptSensList[0], np.ndarray):
            xptSensBVecList = [
                self._arrayToNodeVec(xptSensArray) for xptSensArray in xptSensList
            ]
        # Otherwise the input is already a BVec and we can do the operation in place
        else:
            xptSensBVecList = xptSensList

        self.assembler.addAdjointResXptSensProducts(
            adjointBVeclist, xptSensBVecList, scale
        )

        # Finalize sensitivity arrays across all procs
        for xptSensBVec in xptSensBVecList:
            xptSensBVec.beginSetValues()
            xptSensBVec.endSetValues()

        if isinstance(xptSensList[0], np.ndarray):
            for xptSensArray, xptSensBVec in zip(xptSensList, xptSensBVecList):
                # Copy values to numpy array
                xptSensArray[:] = xptSensBVec.getArray()

    def getResidual(self, res, Fext=None):
        """
        This routine is used to evaluate directly the structural
        residual. Only typically used with aerostructural analysis.

        Parameters
        ----------
        res : TACS BVec or numpy array
            If res is not None, place the residuals into this array.

        Fext : TACS BVec or numpy array, optional
            Distributed array containing additional loads (ex. aerodynamic forces for aerostructural coupling)
            to applied to RHS of the static problem.

        """
        # Make sure assembler variables are up-to-date
        self._updateAssemblerVars()

        # Determine if the user vector is a BVec or numpy array
        if isinstance(res, tacs.TACS.Vec):
            resArray = None
        else:  # Input is a numpy array
            resArray = res
            res = self.res

        # Sum the forces from the loads not handled by TACS
        self.rhs.copyValues(self.F)  # Fixed loads

        # Add external loads, if specified
        if Fext is not None:
            if isinstance(Fext, tacs.TACS.Vec):
                self.rhs.axpy(1.0, Fext)
            elif isinstance(Fext, np.ndarray):
                rhsArray = self.rhs.getArray()
                rhsArray[:] = rhsArray[:] + Fext[:]

        # Zero out forces on DOF that are subject to BCs
        self.assembler.applyBCs(self.rhs)

        # Assemble the TACS residual and subtract the externally handled loads
        self.assembler.assembleRes(res, self._loadScale)
        res.axpy(-self._loadScale, self.rhs)

        # If requested, copy the residual to the output array
        if resArray is not None:
            resArray[:] = res.getArray()

    def getForces(self, externalForceVec, internalForceVec, Fext=None):
        """Compute the internal and external forces acting on the structure

        The computations here are based on the residual equation:
            r(u, loadScale) = -(Fint(u) + loadScale * Fext(u))
        Thus, the internal forces are given by:
            Fint(u) = -r(u, 0)
        And the external forces are given by:
            Fext(u) = -r(u, 1) - Fi(u)

        Parameters
        ----------
        externalForceVec : TACS BVec or numpy array
            Vector/array to store external forces in
        internalForceVec : TACS BVec or numpy array
            Vector/array to store internal forces in
        Fext : TACS BVec or numpy array, optional
            Distributed array containing additional loads (ex. aerodynamic forces for aerostructural coupling)
            to applied to RHS of the static problem.
        """
        loadScale = self._loadScale
        self.setLoadScale(0.0)
        self.getResidual(internalForceVec, Fext)
        self.setLoadScale(1.0)
        self.getResidual(externalForceVec, Fext)

        # Compute internal forces
        if isinstance(internalForceVec, tacs.TACS.Vec):
            internalForceVec.scale(-1.0)
        elif isinstance(internalForceVec, np.ndarray):
            internalForceVec[:] = -internalForceVec[:]

        # Compute external forces
        if isinstance(externalForceVec, tacs.TACS.Vec):
            externalForceVec.scale(-1.0)
        elif isinstance(externalForceVec, np.ndarray):
            externalForceVec[:] = -externalForceVec[:]

        if isinstance(internalForceVec, tacs.TACS.Vec):
            if isinstance(externalForceVec, tacs.TACS.Vec):
                externalForceVec.axpy(-1.0, internalForceVec)
            elif isinstance(externalForceVec, np.ndarray):
                externalForceVec[:] = externalForceVec[:] - internalForceVec.getArray()
        elif isinstance(internalForceVec, np.ndarray):
            if isinstance(externalForceVec, np.ndarray):
                externalForceVec[:] = externalForceVec[:] - internalForceVec[:]
            elif isinstance(externalForceVec, tacs.TACS.Vec):
                externalForceVec.axpy(-1.0, self._arrayToVec(internalForceVec))

    def getJacobian(self):
        """Get the problem's Jacobian in sciPy sparse matrix format

        Returns
        -------
        tuple of 2 or 4 scipy.sparse.bsr_matrices
            A tuple of 2 scipy.sparse.bsr_matrices (A, B) if Jacobian is a TACSParallelMat, or 4
            scipy.sparse.bsr_matrices (A, B, C, D) if Jacobian is a TACSSchurMat
        """
        # Make sure stiffness mat is up-to-date
        self._updateAssemblerVars()
        self._initializeSolve()
        # Return copy of scipy mat
        return copy.deepcopy(self.K.getMat())

    def addTransposeJacVecProduct(self, phi, prod, scale=1.0):
        """
        Adds product of transpose Jacobian and input vector into output vector as shown below:
        prod += scale * J^T . phi

        Parameters
        ----------
        phi : TACS BVec or numpy array
            Input vector to product with the transpose Jacobian.

        prod : TACS BVec or numpy array
            Output vector to add Jacobian product to.

        scale : float
            Scalar used to scale Jacobian product by.
        """
        # Create a tacs bvec copy of the adjoint vector
        if isinstance(phi, tacs.TACS.Vec):
            self.phi.copyValues(phi)
        elif isinstance(phi, np.ndarray):
            self.phi.getArray()[:] = phi

        # Tacs doesn't actually transpose the matrix here so keep track of
        # RHS entries that TACS zeros out for BCs.
        bcTerms = self.update
        bcTerms.copyValues(self.phi)
        self.assembler.applyBCs(self.phi)
        bcTerms.axpy(-1.0, self.phi)

        # Set problem vars to assembler
        self._updateAssemblerVars()

        self.K.mult(self.phi, self.res)
        # Add bc terms back in
        self.res.axpy(1.0, bcTerms)

        # Output residual
        if isinstance(prod, tacs.TACS.Vec):
            prod.axpy(scale, self.res)
        else:
            prod[:] = prod + scale * self.res.getArray()

    def zeroVariables(self):
        """
        Zero all the tacs solution b-vecs
        """
        self.res.zeroEntries()
        self.u.zeroEntries()
        self.assembler.setVariables(self.u)
        self.update.zeroEntries()

    def zeroLoads(self):
        """
        Zero all applied loads
        """
        self.F.zeroEntries()
        self.auxElems = tacs.TACS.AuxElements()

    def solveAdjoint(self, rhs, phi):
        """
        Solve the structural adjoint.

        Parameters
        ----------
        rhs : TACS BVec or numpy array
            right hand side vector for adjoint solve
        phi : TACS BVec or numpy array
            BVec or numpy array into which the adjoint is saved
        """

        # Set problem vars to assembler
        self._updateAssemblerVars()

        # Check if we need to initialize
        self._initializeSolve()

        # Create a copy of the adjoint/rhs guess
        if isinstance(phi, tacs.TACS.Vec):
            self.phi.copyValues(phi)
        elif isinstance(phi, np.ndarray):
            self.phi.getArray()[:] = phi

        if isinstance(rhs, tacs.TACS.Vec):
            self.adjRHS.copyValues(rhs)
        elif isinstance(rhs, np.ndarray):
            self.adjRHS.getArray()[:] = rhs

        # Tacs doesn't actually transpose the matrix here so keep track of
        # RHS entries that TACS zeros out for BCs.
        bcTerms = self.update
        bcTerms.copyValues(self.adjRHS)
        self.assembler.applyBCs(self.adjRHS)
        bcTerms.axpy(-1.0, self.adjRHS)

        # Solve Linear System
        self.KSM.solve(self.adjRHS, self.phi)
        self.assembler.applyBCs(self.phi)
        # Add bc terms back in
        self.phi.axpy(1.0, bcTerms)

        # Copy output values back to user vectors
        if isinstance(phi, tacs.TACS.Vec):
            phi.copyValues(self.phi)
        elif isinstance(phi, np.ndarray):
            phi[:] = self.phi.getArray()

    def getVariables(self, states=None):
        """
        Return the current state values for the
        problem

        Parameters
        ----------
        states : TACS.Vec or numpy.ndarray
            Vector to place current state variables into (optional)

        Returns
        ----------
        states : numpy.ndarray
            current state vector
        """

        if isinstance(states, tacs.TACS.Vec):
            states.copyValues(self.u)
        elif isinstance(states, np.ndarray):
            states[:] = self.u_array[:]

        return self.u_array.copy()

    def setVariables(self, states):
        """
        Set the structural states for current load case.

        Parameters
        ----------
        states : numpy.ndarray
            Values to set. Must be the size of getNumVariables()
        """
        # Copy array values
        if isinstance(states, tacs.TACS.Vec):
            self.u.copyValues(states)
        elif isinstance(states, np.ndarray):
            self.u_array[:] = states[:]
        # Apply boundary conditions
        self.assembler.applyBCs(self.u)
        # Set states to assembler
        self.assembler.setVariables(self.u)

    def getOutputFileName(self, outputDir=None, baseName=None, number=None):
        """Figure out a base path/name for output files

        Parameters
        ----------
        outputDir : str, optional
            Directory to write file to, by default uses the 'outputDir' option
        baseName : str, optional
            Case name, by default uses self.name
        number : int, optional
            A number to append to the filename, by default uses the call-count of the problem

        Returns
        -------
        str
            Full path to output file (excluding any extension)
        """
        # Check input
        if outputDir is None:
            outputDir = self.getOption("outputDir")

        if baseName is None:
            baseName = self.name

        # If we are numbering solution, it saving the sequence of
        # calls, add the call number
        if number is not None:
            # We need number based on the provided number:
            baseName = baseName + "_%3.3d" % number
        else:
            # if number is none, i.e. standalone, but we need to
            # number solutions, use internal counter
            if self.getOption("numberSolutions"):
                baseName = baseName + "_%3.3d" % self.callCounter
        return os.path.join(outputDir, baseName)

    def writeSolution(self, outputDir=None, baseName=None, number=None):
        """
        This is a generic shell function that writes the output
        file(s).  The intent is that the user or calling program can
        call this function and pyTACS writes all the files that the
        user has defined. It is recommended that this function is used
        along with the associated logical flags in the options to
        determine the desired writing procedure

        Parameters
        ----------
        outputDir : str or None
            Use the supplied output directory
        baseName : str or None
            Use this supplied string for the base filename. Typically
            only used from an external solver.
        number : int or None
            Use the user supplied number to index solution. Again, only
            typically used from an external solver
        """
        # Make sure assembler variables are up to date
        self._updateAssemblerVars()

        # Figure out the output file base name
        baseName = self.getOutputFileName(outputDir, baseName, number)

        # Unless the writeSolution option is off write actual file:
        if self.getOption("writeSolution"):
            self.outputViewer.writeToFile(baseName + ".f5")

    def writeSolutionHistory(self, outputDir=None, baseName=None, number=None):
        # Figure out the output file base name
        baseName = self.getOutputFileName(outputDir, baseName, number)
        if self.history is not None:
            self.history.save(baseName)<|MERGE_RESOLUTION|>--- conflicted
+++ resolved
@@ -247,10 +247,7 @@
         comm,
         outputViewer=None,
         meshLoader=None,
-<<<<<<< HEAD
         isNonlinear=False,
-=======
->>>>>>> 401e975f
         options=None,
     ):
         """
@@ -282,21 +279,15 @@
         # Problem name
         self.name = name
 
-<<<<<<< HEAD
         # Default setup for common problem class objects, sets up comm and options
-        super().__init__(assembler, comm, options, outputViewer, meshLoader, isNonlinear)
+        TACSProblem.__init__(
+            self, assembler, comm, options, outputViewer, meshLoader, isNonlinear
+        )
 
         # Setup solver history object for nonlinear problems
         self.history = None
         if self.isNonlinear:
             self._createSolverHistory()
-=======
-        # Set linear solver to None, until we set it up later
-        self.KSM = None
-
-        # Default setup for common problem class objects, sets up comm and options
-        TACSProblem.__init__(self, assembler, comm, options, outputViewer, meshLoader)
->>>>>>> 401e975f
 
         # Create problem-specific variables
         self._createVariables()
@@ -508,18 +499,6 @@
         # Default setOption for common problem class objects
         TACSProblem.setOption(self, name, value)
 
-<<<<<<< HEAD
-        # Update tolerances
-        if "l2convergence" in name.lower():
-            self.KSM.setTolerances(
-                self.getOption("L2ConvergenceRel"),
-                self.getOption("L2Convergence"),
-            )
-        # No need to reset solver for output options
-        elif (
-            name.lower()
-            in [
-=======
         if self.KSM is not None:
             # Update tolerances
             if "l2convergence" in name.lower():
@@ -528,30 +507,23 @@
                     self.getOption("L2Convergence"),
                 )
             # No need to reset solver for output options
-            elif name.lower() in [
->>>>>>> 401e975f
-                "writesolution",
-                "printtiming",
-                "numbersolutions",
-                "outputdir",
-<<<<<<< HEAD
-                "usePredictor",
-                "predictorUseDerivative",
-            ]
-            or "linesearch" in name.lower()
-            or "newtonsolver" in name.lower()
-        ):
-            pass
-        # Reset solver for all other option changes
-        else:
-            self._createVariables()
-=======
-            ]:
+            elif (
+                name.lower()
+                in [
+                    "writesolution",
+                    "printtiming",
+                    "numbersolutions",
+                    "outputdir",
+                    "usePredictor",
+                    "predictorUseDerivative",
+                ]
+                or "linesearch" in name.lower()
+                or "newtonsolver" in name.lower()
+            ):
                 pass
             # Reset solver for all other option changes
             else:
                 self._createVariables()
->>>>>>> 401e975f
 
         # We need to create a new solver history object if the monitor variables have updated
         if name.lower() == "newtonsolvermonitorvars":
