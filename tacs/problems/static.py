--- conflicted
+++ resolved
@@ -1917,7 +1917,6 @@
 
         # Unless the writeSolution option is off write actual file:
         if self.getOption("writeSolution"):
-<<<<<<< HEAD
             self.outputViewer.writeToFile(baseName + ".f5")
 
     def writeSolutionHistory(self, outputDir=None, baseName=None, number=None):
@@ -1938,7 +1937,6 @@
         baseName = self.getOutputFileName(outputDir, baseName, number)
         if self.history is not None:
             self.history.save(baseName)
-=======
             base = os.path.join(outputDir, baseName) + ".f5"
             self.outputViewer.writeToFile(base)
 
@@ -2032,5 +2030,4 @@
                 )
 
         # All procs should wait for root
-        self.comm.barrier()
->>>>>>> 6a75c999
+        self.comm.barrier()