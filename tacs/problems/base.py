"""
pyBase_problem
"""

# =============================================================================
# Imports
# =============================================================================
from collections import OrderedDict

import numpy as np
from mpi4py import MPI

import tacs.TACS
from ..utilities import BaseUI


class TACSProblem(BaseUI):
    """
    Base class for TACS problem types. Contains methods common to all TACS problems.
    """

    def __init__(
        self, assembler, comm=None, options=None, outputViewer=None, meshLoader=None
    ):
        # TACS assembler object
        self.assembler = assembler
        # TACS F5 output writer
        self.outputViewer = outputViewer
        # TACS pyMeshLoader object
        self.meshLoader = meshLoader
        # pyNastran BDF object
        if self.meshLoader:
            self.bdfInfo = self.meshLoader.getBDFInfo()

        # Create Design variable vector
        self.x = self.assembler.createDesignVec()
        self.assembler.getDesignVars(self.x)
        self.varName = "struct"
        # Create Nodal coordinate vector
        self.Xpts = self.assembler.createNodeVec()
        self.assembler.getNodes(self.Xpts)
        self.coordName = "Xpts"
        # List of functions
        self.functionList = OrderedDict()

        # Setup comm and options
<<<<<<< HEAD
        super().__init__(options=options, comm=comm)
=======
        BaseUI.__init__(self, options=options, comm=comm)
>>>>>>> 0c261290

        return

    ####### Design variable methods ########

    def setVarName(self, varName):
        """
        Set a name for the structural variables in pyOpt. Only needs
        to be changed if more than 1 pytacs object is used in an
        optimization

        Parameters
        ----------
        varName : str
            Name of the structural variable used in addVarGroup().
        """
        self.varName = varName

    def getDesignVars(self):
        """
        Get the current set of  design variables for this problem.

        Returns
        ----------
        x : array
            The current design variable vector set in tacs.

        """
        return self.x.getArray().copy()

    def setDesignVars(self, x):
        """
        Update the design variables used by tacs.

        Parameters
        ----------
        x : numpy.ndarray or dict or TACS.Vec
            The variables (typically from the optimizer) to set. It
            looks for variable in the ``self.varName`` attribute if in dict.

        """
        # Check if the design variables are being handed in a dict
        if isinstance(x, dict):
            if self.varName in x:
                self.x.getArray()[:] = x[self.varName]
        # or array
        elif isinstance(x, np.ndarray):
            self.x.getArray()[:] = x
        # Or TACS BVec
        elif isinstance(x, tacs.TACS.Vec):
            self.x.copyValues(x)
        else:
            raise ValueError(
                "setDesignVars must be called with either a numpy array, dict, or TACS Vec as input."
            )

        # Set the variables in tacs
        self.assembler.setDesignVars(self.x)

    def _arrayToDesignVec(self, dvArray):
        """
        Converts a distributed numpy array into a TACS design variable BVec.

        Parameters
        ----------
        dvArray : numpy.ndarray
                  Numpy array for which to convert to TACS designVec.

        Returns
        -------
        xVec : TACS.Vec
               Converted TACS designVec.

        Notes
        -----
        dvArray must have correct size on each processor.
        """
        xVec = self.assembler.createDesignVec()

        # Set values
        xVec.getArray()[:] = dvArray

        # Return as tacs bvec object
        return xVec

    def getNumDesignVars(self):
        """
        Return the number of design variables on this processor.
        """
        return self.x.getSize()

    def getNodes(self):
        """
        Return the mesh coordinates of this problem.

        Returns
        -------
        coords : array
            Structural coordinate in array of size (N * 3) where N is
            the number of structural nodes on this processor.
        """
        return self.Xpts.getArray().copy()

    def setNodes(self, Xpts):
        """
        Set the mesh coordinates of the structure.

        Parameters
        ----------
        coords : numpy.ndarray
            Structural coordinate in array of size (N * 3) where N is
            the number of structural nodes on this processor.
        """
        # Check if the design variables are being handed in a dict
        if isinstance(Xpts, dict):
            if self.coordName in Xpts:
                self.Xpts.getArray()[:] = Xpts[self.coordName]
        # or array
        elif isinstance(Xpts, np.ndarray):
            self.Xpts.getArray()[:] = Xpts
        # Or TACS BVec
        elif isinstance(Xpts, tacs.TACS.Vec):
            self.Xpts.copyValues(Xpts)
        else:
            raise ValueError(
                "setNodes must be called with either a numpy array, dict, or TACS Vec as input."
            )
        self.assembler.setNodes(self.Xpts)

    def _arrayToNodeVec(self, xptsArray):
        """
        Converts a distributed numpy array into a TACS node BVec.

        Parameters
        ----------
        xptsArray : numpy.ndarray
                    Numpy array for which to convert to TACS nodeVec.

        Returns
        -------
        Xptsvec : TACS.Vec
                  Converted TACS nodeVec.

        Notes
        -----
        xptsArray must have correct size on each processor.
        """
        Xptsvec = self.assembler.createNodeVec()

        # Set values
        Xptsvec.getArray()[:] = xptsArray

        # Return as tacs bvec object
        return Xptsvec

    def getNumCoordinates(self):
        """
        Return the number of mesh coordinates on this processor.
        """
        return self.Xpts.getSize()

    ####### Variable methods ########

    def getVarsPerNode(self):
        """
        Get the number of variables per node for the model.
        """
        return self.assembler.getVarsPerNode()

    def getNumOwnedNodes(self):
        """
        Get the number of nodes owned by this processor.
        """
        return self.assembler.getNumOwnedNodes()

    def _arrayToVec(self, varArray):
        """
        Converts a distributed numpy array into a TACS state variable BVec.

        Parameters
        ----------
        varArray : numpy.ndarray
                   Numpy array for which to convert to TACS Vec.

        Returns
        -------
        varVec : TACS.Vec
                 Converted TACS Vec.

        Notes
        -----
        varArray must have correct size on each processor.
        """
        varVec = self.assembler.createVec()

        # Set values
        varVec.getArray()[:] = varArray

        # Return as tacs bvec object
        return varVec

    def getNumVariables(self):
        """
        Return the number of degrees of freedom (states) that are
        on this processor

        Returns
        -------
        nstate : int
            number of states.
        """
        vpn = self.getVarsPerNode()
        nnodes = self.getNumOwnedNodes()
        return vpn * nnodes

    ####### Eval function methods ########

    def addFunction(self, funcName, funcHandle, compIDs=None, **kwargs):
        """
        Generic method to add a function for TACS. It is intended to
        be reasonably generic since the user supplies the actual
        function handle to use. See the :py:mod:`~tacs.functions` module
        for supported TACS eval functions.

        Parameters
        ----------
        funcName : str
            The user-supplied name for the function. This will
            typically be a string that is meaningful to the user

        funcHandle : TACS.Function
            The function handle to use for creation. This must come
            from the functions module in tacs.

        compIDs: list
            List of compIDs to select.

        **kwargs:
            Any keyword arguments to be passed to the TACS function during setup.
        """

        # We try to setup the function, if it fails it may not be implemented:
        try:
            # pass assembler an function-specific kwargs straight to tacs function
            self.functionList[funcName] = funcHandle(self.assembler, **kwargs)
        except:
            self._TACSWarning(
                f"Function type {funcHandle} is not currently supported. "
                "in pyTACS. Skipping function."
            )
            return False

        # First we will get the required domain, but only if compIDs
        # was specified. If not, just use the entire domain by default
        if compIDs is not None:
            # Make sure CompIDs is flat and get element numbers on each proc corresponding to specified compIDs
            compIDs = self._flatten(compIDs)
            elemIDs = self.meshLoader.getLocalElementIDsForComps(compIDs)
            # Finally set the domain information
            self.functionList[funcName].setDomain(elemIDs)

        return True

    def getFunctionKeys(self):
        """
        Return a list of the current function key names
        """
        return list(self.functionList.keys())

    ####### Load adding methods ########

    def _addLoadToComponents(self, FVec, compIDs, F, averageLoad=False):
        """
        This is an internal helper function for doing the addLoadToComponents method for
        inherited TACSProblem classes. The function should NOT be called by the user should
        use the addLoadToComponents method for the respective problem class. The function is
        used to add a *FIXED TOTAL LOAD* on one or more components, defined by COMPIDs.
        The purpose of this routine is to add loads that remain fixed throughout an optimization.
        An example would be an engine load. This routine determines all the unqiue nodes in the
        FE model that are part of the requested components, then takes the total 'force' by F and
        divides by the number of nodes. This average load is then applied to the nodes.

        Parameters
        ----------

        FVec : TACS.Vec
            TACS BVec to add loads to.

        compIDs : list[int] or int
            The components with added loads. Use pyTACS.selectCompIDs method
            to determine this.

        F : numpy.ndarray 1d or 2d length (varsPerNodes) or (numCompIDs, varsPerNodes)
            Vector(s) of 'force' to apply to each components.  If only one force vector is provided,
            force will be copied uniformly across all components.

        averageLoad : bool
            Flag to determine whether load should be split evenly across all components (True)
            or copied and applied individually to each component (False). Defaults to False.

        Notes
        -----

        The units of the entries of the 'force' vector F are not
        necessarily physical forces and their interpretation depends
        on the physics problem being solved and the dofs included
        in the model.

        A couple of examples of force vector components for common problem are listed below:

            In Heat Conduction with varsPerNode = 1
                F = [Qdot] # heat rate
            In Elasticity with varsPerNode = 3,
                F = [fx, fy, fz] # forces
            In Elasticity with varsPerNode = 6,
                F = [fx, fy, fz, mx, my, mz] # forces + moments
            In Thermoelasticity with varsPerNode = 4,
                F = [fx, fy, fz, Qdot] # forces + heat rate
            In Thermoelasticity with varsPerNode = 7,
                F = [fx, fy, fz, mx, my, mz, Qdot] # forces + moments + heat rate
        """
        # Make sure CompIDs are flat
        compIDs = self._flatten([compIDs])

        # Apply a unique force vector to each component
        if not averageLoad:
            F = np.atleast_2d(F)

            # If the user only specified one force vector,
            # we assume the force should be the same for each component
            if F.shape[0] == 1:
                F = np.repeat(F, [len(compIDs)], axis=0)
            # If the dimensions still don't match, raise an error
            elif F.shape[0] != len(compIDs):
                raise self._TACSError(
                    "Number of forces must match number of compIDs,"
                    " {} forces were specified for {} compIDs".format(
                        F.shape[0], len(compIDs)
                    )
                )

            # Call addLoadToComponents again, once for each compID
            for i, compID in enumerate(compIDs):
                self._addLoadToComponents(FVec, compID, F[i], averageLoad=True)

        # Average one force vector over all components
        else:
            F = np.atleast_1d(F)

            # First determine the unique global node IDs corresponding to components:
            uniqueNodes = self.meshLoader.getGlobalNodeIDsForComps(
                compIDs, nastranOrdering=False
            )

            # Now generate the final average force vector
            Favg = F / len(uniqueNodes)

            self._addLoadToNodes(FVec, uniqueNodes, Favg, nastranOrdering=False)

            # Write out a message of what we did:
            self._info(
                "Added a fixed load of %s to %d components, "
                "distributed over %d nodes."
                % (repr(F), len(compIDs), len(uniqueNodes)),
                maxLen=80,
                box=True,
            )

    def _addLoadToNodes(self, FVec, nodeIDs, F, nastranOrdering=False):
        """
        This is an internal helper function for doing the addLoadToNodes method for
        inherited TACSProblem classes. The function should NOT be called by the user should
        use the addLoadToNodes method for the respective problem class. The function is
        used to add a fixed point load of F to the selected node IDs.

        Parameters
        ----------

        FVec : TACS.Vec
            TACS BVec to add loads to.

        nodeIDs : list[int]
            The nodes IDs with added loads.

        F : Numpy 1d or 2d array length (varsPerNodes) or (numNodeIDs, varsPerNodes)
            Array of force vectors, one for each node. If only one force vector is provided,
            force will be copied uniformly across all nodes.

        nastranOrdering : bool
            Flag signaling whether nodeIDs are in TACS (default)
            or NASTRAN (grid IDs in bdf file) ordering

        Notes
        ----------

        The units of the entries of the 'force' vector F are not
        necessarily physical forces and their interpretation depends
        on the physics problem being solved and the dofs included
        in the model.

        A couple of examples of force vector components for common problem are listed below:

            In Heat Conduction with varsPerNode = 1
                F = [Qdot] # heat rate
            In Elasticity with varsPerNode = 3,
                F = [fx, fy, fz] # forces
            In Elasticity with varsPerNode = 6,
                F = [fx, fy, fz, mx, my, mz] # forces + moments
            In Thermoelasticity with varsPerNode = 4,
                F = [fx, fy, fz, Qdot] # forces + heat rate
            In Thermoelasticity with varsPerNode = 7,
                F = [fx, fy, fz, mx, my, mz, Qdot] # forces + moments + heat rate
        """

        # Make sure the inputs are the correct shape
        nodeIDs = np.atleast_1d(nodeIDs)
        F = np.atleast_2d(F)

        numNodes = len(nodeIDs)

        # If the user only specified one force vector,
        # we assume the force should be the same for each node
        if F.shape[0] == 1:
            F = np.repeat(F, [numNodes], axis=0)
        # If the dimensions still don't match, raise an error
        elif F.shape[0] != numNodes:
            raise self._TACSError(
                "Number of forces must match number of nodes,"
                " {} forces were specified for {} node IDs".format(F.shape[0], numNodes)
            )

        vpn = self.assembler.getVarsPerNode()
        if len(F[0]) != vpn:
            raise self._TACSError(
                "Length of force vector must match varsPerNode specified "
                "for problem, which is {}, "
                "but length of vector provided was {}".format(vpn, len(F[0]))
            )

        # First find the cooresponding local node ID on each processor
        localNodeIDs = self.meshLoader.getLocalNodeIDsFromGlobal(
            nodeIDs, nastranOrdering
        )

        # Flag to make sure we find all user-specified nodes
        nodeFound = np.zeros(numNodes, dtype=int)

        F_array = FVec.getArray()
        nnodes = self.assembler.getNumOwnedNodes()
        vpn = self.assembler.getVarsPerNode()
        F_array = F_array.reshape(nnodes, vpn)

        # Loop through every node and if it's owned by this processor, add the load
        for i, nodeID in enumerate(localNodeIDs):
            # The node was found on this proc
            if nodeID >= 0:
                # Add contribution to global force array
                F_array[nodeID, :] += F[i]
                nodeFound[i] = 1

        # Reduce the node flag and make sure that every node was found on exactly 1 proc
        nodeFound = self.comm.allreduce(nodeFound, op=MPI.SUM)

        # Warn the user if any nodes weren't found
        if nastranOrdering:
            orderString = "Nastran"
        else:
            orderString = "TACS"

        for i in range(numNodes):
            if not nodeFound[i]:
                self._TACSWarning(
                    "Can't add load to node ID {} ({} ordering), node not found in model. "
                    "Double check BDF file.".format(nodeIDs[i], orderString)
                )

    def _addLoadToRHS(self, Frhs, Fapplied):
        """
        This is an internal helper function for doing the addLoadToRHS method for
        inherited TACSProblem classes. The function should NOT be called by the user should
        use the addLoadToRHS method for the respective problem class.
        The function is used to add a *FIXED TOTAL LOAD* directly to the
        right hand side vector given the equation below:

            K*u = f

        Where:
            K : Stiffness matrix for problem
            u : State variables for problem
            f : Right-hand side vector to add loads to

        Parameters
        ----------

        Fapplied : numpy.ndarray or TACS.Vec
            Distributed array containing loads to applied to RHS of the problem.

        """
        if isinstance(Fapplied, tacs.TACS.Vec):
            Frhs.axpy(1.0, Fapplied)
        elif isinstance(Fapplied, np.ndarray):
            if len(Fapplied) != Frhs.getSize():
                raise self._TACSError(
                    "User-supplied distributed vector not correct length, "
                    "expected size of {} on processor {}, but got length {}.".format(
                        Frhs.getSize(), self.comm.rank, len(Fapplied)
                    )
                )
            rhsArray = Frhs.getArray()
            rhsArray[:] = rhsArray[:] + Fapplied[:]

    def _addTractionToComponents(self, auxElems, compIDs, tractions, faceIndex=0):
        """
        This is an internal helper function for doing the addTractionToComponents method for
        inherited TACSProblem classes. The function should NOT be called by the user should
        use the addTractionToComponents method for the respective problem class. The function is used
        to add a *FIXED TOTAL TRACTION* on one or more components, defined by COMPIDs. The purpose of
        this routine is to add loads that remain fixed throughout an optimization.

        Parameters
        ----------

         auxElems : TACS AuxElements object
            AuxElements object to add loads to.

        compIDs : list[int] or int
            The components with added loads. Use pyTACS.selectCompIDs method
            to determine this.

        tractions : TACS AuxElements object
            Array of traction vectors for each components

        faceIndex : int
            Indicates which face (side) of element to apply traction to.
            Note: not required for certain elements (i.e. shells)
        """
        # Make sure compIDs is flat and unique
        compIDs = set(self._flatten(compIDs))
        tractions = np.atleast_1d(tractions)

        # Get global element IDs for the elements we're applying tractions to
        elemIDs = self.meshLoader.getGlobalElementIDsForComps(
            compIDs, nastranOrdering=False
        )
        # Add tractions element by element
        self._addTractionToElements(
            auxElems, elemIDs, tractions, faceIndex, nastranOrdering=False
        )

        # Write out a message of what we did:
        self._info(
            "Added a fixed traction of %s to %d components, "
            "distributed over %d elements."
            % (repr(tractions), len(compIDs), len(elemIDs)),
            maxLen=80,
            box=True,
        )

    def _addTractionToElements(
        self, auxElems, elemIDs, tractions, faceIndex=0, nastranOrdering=False
    ):
        """
        This is an internal helper function for doing the addTractionToElements method for
        inherited TACSProblem classes. The function should NOT be called by the user should
        use the addTractionToElements method for the respective problem class. The function
        is used to add a fixed traction to the selected element IDs. Tractions can be specified on an
        element by element basis (if tractions is a 2d array) or set to a uniform value (if tractions is a 1d array)

        Parameters
        ----------

        auxElems : TACS AuxElements object
            AuxElements object to add loads to.

        elemIDs : list[int]
            The global element ID numbers for which to apply the traction.

        tractions : Numpy 1d or 2d array length varsPerNodes or (elemIDs, varsPerNodes)
            Array of traction vectors for each element

        faceIndex : int
            Indicates which face (side) of element to apply traction to.
            Note: not required for certain elements (i.e. shells)

        nastranOrdering : bool
            Flag signaling whether elemIDs are in TACS (default)
            or NASTRAN ordering
        """

        # Make sure the inputs are the correct shape
        elemIDs = np.atleast_1d(elemIDs)
        tractions = np.atleast_2d(tractions).astype(dtype=self.dtype)

        numElems = len(elemIDs)

        # If the user only specified one traction vector,
        # we assume the force should be the same for each element
        if tractions.shape[0] == 1:
            tractions = np.repeat(tractions, [numElems], axis=0)
        # If the dimensions still don't match, raise an error
        elif tractions.shape[0] != numElems:
            raise self._TACSError(
                "Number of tractions must match number of elements,"
                " {} tractions were specified for {} element IDs".format(
                    tractions.shape[0], numElems
                )
            )

        # First find the coresponding local element ID on each processor
        localElemIDs = self.meshLoader.getLocalElementIDsFromGlobal(
            elemIDs, nastranOrdering=nastranOrdering
        )

        # Flag to make sure we find all user-specified elements
        elemFound = np.zeros(numElems, dtype=int)

        # Loop through every element and if it's owned by this processor, add the traction
        for i, elemID in enumerate(localElemIDs):
            # The element was found on this proc
            if elemID >= 0:
                # Mark element as found
                elemFound[i] = 1
                # Get the pointer for the tacs element object for this element
                elemObj = self.meshLoader.getElementObjectForElemID(
                    elemIDs[i], nastranOrdering=nastranOrdering
                )
                # Create appropriate traction object for this element type
                tracObj = elemObj.createElementTraction(faceIndex, tractions[i])
                # Traction not implemented for element
                if tracObj is None:
                    self._TACSWarning(
                        "TACS element of type {} does not hav a traction implimentation. "
                        "Skipping element in addTractionToElement procedure.".format(
                            elemObj.getObjectName()
                        )
                    )
                # Traction implemented
                else:
                    # Add new traction to auxiliary element object
                    auxElems.addElement(elemID, tracObj)

        # Reduce the element flag and make sure that every element was found on exactly 1 proc
        elemFound = self.comm.allreduce(elemFound, op=MPI.SUM)

        # Warn the user if any elements weren't found
        if nastranOrdering:
            orderString = "Nastran"
        else:
            orderString = "TACS"

        for i in range(numElems):
            if not elemFound[i]:
                self._TACSWarning(
                    "Can't add traction to element ID {} ({} ordering), element not found in model. "
                    "Double check BDF file.".format(elemIDs[i], orderString)
                )

    def _addPressureToComponents(self, auxElems, compIDs, pressures, faceIndex=0):
        """
        This is an internal helper function for doing the addPressureToComponents method for
        inherited TACSProblem classes. The function should NOT be called by the user should
        use the addPressureToComponents method for the respective problem class. The function
        is used to add a *FIXED TOTAL PRESSURE* on one or more components, defined by COMPIds.
        The purpose of this routine is to add loads that remain fixed throughout an optimization.
        An example would be a fuel load.

        Parameters
        ----------

        auxElems : TACS AuxElements object
            AuxElements object to add loads to.

        compIDs : list[int] or int
            The components with added loads. Use pyTACS.selectCompIDs method
            to determine this.

        pressures : Numpy array length 1 or compIDs
            Array of pressure values for each components

        faceIndex : int
            Indicates which face (side) of element to apply pressure to.
            Note: not required for certain elements (i.e. shells)
        """
        # Make sure compIDs is flat and unique
        compIDs = set(self._flatten(compIDs))
        pressures = np.atleast_1d(pressures)

        # Get global element IDs for the elements we're applying pressure to
        elemIDs = self.meshLoader.getGlobalElementIDsForComps(
            compIDs, nastranOrdering=False
        )
        # Add pressure element by element
        self._addPressureToElements(
            auxElems, elemIDs, pressures, faceIndex, nastranOrdering=False
        )

        # Write out a message of what we did:
        self._info(
            "Added a fixed pressure of %s to %d components, "
            "distributed over %d elements."
            % (repr(pressures), len(compIDs), len(elemIDs)),
            maxLen=80,
            box=True,
        )

    def _addPressureToElements(
        self, auxElems, elemIDs, pressures, faceIndex=0, nastranOrdering=False
    ):
        """
        This is an internal helper function for doing the addPressureToElements method for
        inherited TACSProblem classes. The function should NOT be called by the user should
        use the addPressureToElements method for the respective problem class. The function
        is used to add a fixed presure to the selected element IDs. Pressures can be specified on an
        element by element basis (if pressures is an array) or set to a uniform value (if pressures is a scalar)

        Parameters
        ----------

        auxElems : TACS AuxElements object
            AuxElements object to add loads to.

        elemIDs : list[int]
            The global element ID numbers for which to apply the pressure.

        pressures : Numpy array length 1 or elemIDs
            Array of pressure values for each element

        faceIndex : int
            Indicates which face (side) of element to apply pressure to.
            Note: not required for certain elements (i.e. shells)

        nastranOrdering : bool
            Flag signaling whether elemIDs are in TACS (default)
            or NASTRAN ordering
        """

        # Make sure the inputs are the correct shape
        elemIDs = np.atleast_1d(elemIDs)
        pressures = np.atleast_1d(pressures)

        numElems = len(elemIDs)

        # If the user only specified one pressure,
        # we assume the force should be the same for each element
        if pressures.shape[0] == 1:
            pressures = np.repeat(pressures, [numElems], axis=0)
        # If the dimensions still don't match, raise an error
        elif pressures.shape[0] != numElems:
            raise self._TACSError(
                "Number of pressures must match number of elements,"
                " {} pressures were specified for {} element IDs".format(
                    pressures.shape[0], numElems
                )
            )

        # First find the coresponding local element ID on each processor
        localElemIDs = self.meshLoader.getLocalElementIDsFromGlobal(
            elemIDs, nastranOrdering=nastranOrdering
        )

        # Flag to make sure we find all user-specified elements
        elemFound = np.zeros(numElems, dtype=int)

        # Loop through every element and if it's owned by this processor, add the pressure
        for i, elemID in enumerate(localElemIDs):
            # The element was found on this proc
            if elemID >= 0:
                elemFound[i] = 1
                # Get the pointer for the tacs element object for this element
                elemObj = self.meshLoader.getElementObjectForElemID(
                    elemIDs[i], nastranOrdering=nastranOrdering
                )
                # Create appropriate pressure object for this element type
                pressObj = elemObj.createElementPressure(faceIndex, pressures[i])
                # Pressure not implemented for element
                if pressObj is None:
                    self._TACSWarning(
                        "TACS element of type {} does not hav a pressure implimentation. "
                        "Skipping element in addPressureToElement procedure.".format(
                            elemObj.getObjectName()
                        )
                    )
                # Pressure implemented
                else:
                    # Add new pressure to auxiliary element object
                    auxElems.addElement(elemID, pressObj)

        # Reduce the element flag and make sure that every element was found on exactly 1 proc
        elemFound = self.comm.allreduce(elemFound, op=MPI.SUM)

        # Warn the user if any elements weren't found
        if nastranOrdering:
            orderString = "Nastran"
        else:
            orderString = "TACS"

        for i in range(numElems):
            if not elemFound[i]:
                self._TACSWarning(
                    "Can't add pressure to element ID {} ({} ordering), element not found in model. "
                    "Double check BDF file.".format(elemIDs[i], orderString)
                )

    def _addInertialLoad(self, auxElems, inertiaVector):
        """
        This is an internal helper function for doing the addInertialLoad method for
        inherited TACSProblem classes. The function should NOT be called by the user should
        use the addInertialLoad method for the respective problem class. The function
        is used to add a fixed inertial load due to a uniform acceleration over the entire model.
        This is most commonly used to model gravity loads on a model.

        Parameters
        ----------

         auxElems : TACS AuxElements object
            AuxElements object to add loads to.

        inertiaVector : numpy.ndarray
            Acceleration vector used to define inertial load.
        """
        # Make sure vector is right type
        inertiaVector = np.atleast_1d(inertiaVector).astype(self.dtype)
        # Get elements on this processor
        localElements = self.assembler.getElements()
        # Loop through every element and apply inertial load
        for elemID, elemObj in enumerate(localElements):
            # Create appropriate inertial force object for this element type
            inertiaObj = elemObj.createElementInertialForce(inertiaVector)
            # Inertial force is implemented for element
            if inertiaObj is not None:
                # Add new inertial force to auxiliary element object
                auxElems.addElement(elemID, inertiaObj)

    def _addCentrifugalLoad(self, auxElems, omegaVector, rotCenter, firstOrder=False):
        """
        This is an internal helper function for doing the addCentrifugalLoad method for
        inherited TACSProblem classes. The function should NOT be called by the user should
        use the addCentrifugalLoad method for the respective problem class. The function
        is used to add a fixed centrifugal load due to a uniform rotational velocity over the entire model.
        This is most commonly used to model rotors, rolling aircraft, etc.

        Parameters
        ----------

        auxElems : TACS AuxElements object
            AuxElements object to add loads to.

        omegaVector : numpy.ndarray
            Rotational velocity vector (rad/s) used to define centrifugal load.

        rotCenter : numpy.ndarray
            Location of center of rotation used to define centrifugal load.

        firstOrder : bool, optional
            Whether to use first order approximation for centrifugal load,
            which computes the force in the displaced position. By default False
        """
        # Make sure vector is right type
        omegaVector = np.atleast_1d(omegaVector).astype(self.dtype)
        rotCenter = np.atleast_1d(rotCenter).astype(self.dtype)
        # Get elements on this processor
        localElements = self.assembler.getElements()
        # Loop through every element and apply centrifugal load
        for elemID, elemObj in enumerate(localElements):
            # Create appropriate centrifugal force object for this element type
            centrifugalObj = elemObj.createElementCentrifugalForce(
                omegaVector, rotCenter, firstOrder=firstOrder
            )
            # Centrifugal force is implemented for element
            if centrifugalObj is not None:
                # Add new centrifugal force to auxiliary element object
                auxElems.addElement(elemID, centrifugalObj)

    def _addLoadFromBDF(self, FVec, auxElems, loadID, setScale=1.0):
        """
        This is an internal helper function for doing the addLoadFromBDF method for
        inherited TACSProblem classes. The function should NOT be called by the user should
        use the addLoadFromBDF method for the respective problem class. This method is
        used to add a fixed load set defined in the BDF file to the problem.
        Currently, only supports LOAD, FORCE, MOMENT, GRAV, RFORCE, PLOAD2, and PLOAD4.

        Parameters
        ----------

        FVec : TACS.Vec
            TACS BVec to add loads to.

        auxElems : TACS AuxElements object
            AuxElements object to add loads to.

        loadID : int
            Load identification number of load set in BDF file user wishes to add to problem.

        setScale : float
            Factor to scale the BDF loads by before adding to problem.
        """
        vpn = self.assembler.getVarsPerNode()
        # Get loads and scalers for this load case ID
        loadSet, loadScale, _ = self.bdfInfo.get_reduced_loads(loadID)
        # Loop through every load in set and add it to problem
        for loadInfo, scale in zip(loadSet, loadScale):
            scale *= setScale
            # Add any point force or moment cards
            if loadInfo.type == "FORCE" or loadInfo.type == "MOMENT":
                nodeID = loadInfo.node_ref.nid

                loadArray = np.zeros(vpn)
                if loadInfo.type == "FORCE" and vpn >= 3:
                    F = scale * loadInfo.scaled_vector
                    loadArray[:3] += loadInfo.cid_ref.transform_vector_to_global(F)
                elif loadInfo.type == "MOMENT" and vpn >= 6:
                    M = scale * loadInfo.scaled_vector
                    loadArray[3:6] += loadInfo.cid_ref.transform_vector_to_global(M)
                self._addLoadToNodes(FVec, nodeID, loadArray, nastranOrdering=True)

            # Add any gravity loads
            elif loadInfo.type == "GRAV":
                inertiaVec = np.zeros(3, dtype=self.dtype)
                inertiaVec[:3] = scale * loadInfo.scale * loadInfo.N
                # Convert acceleration to global coordinate system
                inertiaVec = loadInfo.cid_ref.transform_vector_to_global(inertiaVec)
                self._addInertialLoad(auxElems, inertiaVec)

            # Add any centrifugal loads
            elif loadInfo.type == "RFORCE":
                omegaVec = np.zeros(3, dtype=self.dtype)
                if loadInfo.nid_ref:
                    rotCenter = loadInfo.nid_ref.get_position()
                else:
                    rotCenter = np.zeros(3, dtype=self.dtype)
                omegaVec[:3] = scale * loadInfo.scale * np.array(loadInfo.r123)
                # Convert omega from rev/s to rad/s
                omegaVec *= 2 * np.pi
                # Convert omega to global coordinate system
                omegaVec = loadInfo.cid_ref.transform_vector_to_global(omegaVec)
                self._addCentrifugalLoad(auxElems, omegaVec, rotCenter)

            # Add any pressure loads
            # Pressure load card specific to shell elements
            elif loadInfo.type == "PLOAD2":
                elemIDs = loadInfo.eids
                pressure = scale * loadInfo.pressure
                self._addPressureToElements(
                    auxElems, elemIDs, pressure, nastranOrdering=True
                )

            # Alternate more general pressure load type
            elif loadInfo.type == "PLOAD4":
                self._addPressureFromPLOAD4(auxElems, loadInfo, scale)

            else:
                self._TACSWarning(
                    "Unsupported load type "
                    f" '{loadInfo.type}' specified for load set number {loadInfo.sid}, skipping load"
                )

    def _addPressureFromPLOAD4(self, auxElems, loadInfo, scale=1.0):
        """
        Add pressure to tacs static/transient problem from pynastran PLOAD4 card.
        Should only be called by createTACSProbsFromBDF and not directly by user.
        """
        # Dictionary mapping nastran element face indices to TACS equivilent numbering
        nastranToTACSFaceIDDict = {
            "CTETRA4": {1: 1, 2: 3, 3: 2, 4: 0},
            "CTETRA": {2: 1, 4: 3, 3: 2, 1: 0},
            "CHEXA": {1: 4, 2: 2, 3: 0, 4: 3, 5: 0, 6: 5},
        }

        # We don't support pressure variation across elements, for now just average it
        pressure = scale * np.mean(loadInfo.pressures)
        for elemInfo in loadInfo.eids_ref:
            elemID = elemInfo.eid

            # Get the correct face index number based on element type
            if "CTETRA" in elemInfo.type:
                for faceIndex in elemInfo.faces:
                    if (
                        loadInfo.g1 in elemInfo.faces[faceIndex]
                        and loadInfo.g34 not in elemInfo.faces[faceIndex]
                    ):
                        # For some reason CTETRA4 is the only element that doesn't
                        # use ANSYS face numbering convention by default
                        if len(elemInfo.nodes) == 4:
                            faceIndex = nastranToTACSFaceIDDict["CTETRA4"][faceIndex]
                        else:
                            faceIndex = nastranToTACSFaceIDDict["CTETRA"][faceIndex]
                        # Positive pressure is inward for solid elements, flip pressure if necessary
                        # We don't flip it for face 0, because the normal for that face points inward by convention
                        # while the rest point outward
                        if faceIndex != 0:
                            pressure *= -1.0
                        break

            elif "CHEXA" in elemInfo.type:
                for faceIndex in elemInfo.faces:
                    if (
                        loadInfo.g1 in elemInfo.faces[faceIndex]
                        and loadInfo.g34 in elemInfo.faces[faceIndex]
                    ):
                        faceIndex = nastranToTACSFaceIDDict["CHEXA"][faceIndex]
                        # Pressure orientation is flipped for solid elements per Nastran convention
                        pressure *= -1.0
                        break

            elif "CQUAD" in elemInfo.type or "CTRIA" in elemInfo.type:
                # Face index doesn't matter for shells, just use 0
                faceIndex = 0

            else:
                raise self._TACSError(
                    "Unsupported element type "
                    f"'{elemInfo.type}' specified for PLOAD4 load set number {loadInfo.sid}."
                )

            # Figure out whether or not this is a traction based on if a vector is defined
            if np.linalg.norm(loadInfo.nvector) == 0.0:
                self._addPressureToElements(
                    auxElems, elemID, pressure, faceIndex, nastranOrdering=True
                )
            else:
                trac = pressure * loadInfo.nvector
                self._addTractionToElements(
                    auxElems, elemID, trac, faceIndex, nastranOrdering=True
                )

    def writeSensFile(self, evalFuncs, tacsAim):
        """
        write an ESP/CAPS .sens file from the tacs aim
        Optional tacs_aim arg for TacsAim wrapper class object in root/tacs/caps2tacs/

        Parameters
        ----------
        evalFuncs : list[str]
            names of TACS functions to be evaluated
        tacsAim : tacs.caps2tacs.TacsAIM
            class which handles the sensitivity file writing for ESP/CAPS shape derivatives

        """

        # obtain the functions and sensitivities from TACS assembler
        tacs_funcs = {}
        tacs_sens = {}
        self.evalFunctions(tacs_funcs, evalFuncs=evalFuncs)
        self.evalFunctionsSens(tacs_sens, evalFuncs=evalFuncs)

        num_funcs = len(evalFuncs)
        assert tacsAim is not None
        num_struct_dvs = len(tacsAim.thickness_variables)
        num_nodes = self.meshLoader.bdfInfo.nnodes
        node_ids = self.meshLoader.allLocalNodeIDs

        if self.comm.rank == 0:
            # open the sens file nastran_CAPS.sens and write coordinate derivatives
            # and any other struct derivatives to it
            with open(tacsAim.sens_file_path, "w") as hdl:
                for func_name in evalFuncs:
                    hdl.write(f"{num_funcs} {num_struct_dvs}\n")

                    # for each function write the values and coordinate derivatives
                    for func_name in evalFuncs:
                        # get the tacs key
                        for tacs_key in tacs_funcs:
                            if func_name in tacs_key:
                                break

                        # get the tacs coordinate derivatives
                        xpts_sens = tacs_sens[tacs_key]["Xpts"]

                        # write the func name, value and nnodes
                        hdl.write(f"{func_name}\n")
                        hdl.write(f"{tacs_funcs[tacs_key].real}\n")
                        hdl.write(f"{num_nodes}\n")

                        # write the coordinate derivatives for the given function
                        for bdf_ind in range(num_nodes):
                            tacs_ind = node_ids[bdf_ind]
                            nastran_node = bdf_ind + 1
                            hdl.write(
                                f"{nastran_node} {xpts_sens[3*tacs_ind].real} {xpts_sens[3*tacs_ind+1].real} {xpts_sens[3*tacs_ind+2].real}\n"
                            )

                        # write any struct derivatives if there are struct derivatives
                        if num_struct_dvs > 0:
                            struct_sens = tacs_sens[tacs_key]["struct"]
                            for idx, thick_var in enumerate(
                                tacsAim.thickness_variables
                            ):
                                # assumes these are sorted in tacs aim wrapper
                                hdl.write(f"{thick_var.name}\n")
                                hdl.write("1\n")
                                hdl.write(f"{struct_sens[idx].real}\n")
            return<|MERGE_RESOLUTION|>--- conflicted
+++ resolved
@@ -44,11 +44,7 @@
         self.functionList = OrderedDict()
 
         # Setup comm and options
-<<<<<<< HEAD
-        super().__init__(options=options, comm=comm)
-=======
         BaseUI.__init__(self, options=options, comm=comm)
->>>>>>> 0c261290
 
         return
 
