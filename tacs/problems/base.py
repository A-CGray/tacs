--- conflicted
+++ resolved
@@ -11,11 +11,8 @@
 from mpi4py import MPI
 
 import tacs.TACS
-<<<<<<< HEAD
 from tacs.utilities import BaseUI
-=======
 from ..system import TACSSystem
->>>>>>> 6a75c999
 
 
 class TACSProblem(TACSSystem):
@@ -32,7 +29,6 @@
         meshLoader=None,
         isNonlinear=False,
     ):
-<<<<<<< HEAD
         self._isNonlinear = isNonlinear
         # TACS assembler object
         self.assembler = assembler
@@ -43,245 +39,19 @@
         # pyNastran BDF object
         if self.meshLoader:
             self.bdfInfo = self.meshLoader.getBDFInfo()
-
-        # Create Design variable vector
-        self.x = self.assembler.createDesignVec()
-        self.assembler.getDesignVars(self.x)
-        self.varName = "struct"
-        # Create Nodal coordinate vector
-        self.Xpts = self.assembler.createNodeVec()
-        self.assembler.getNodes(self.Xpts)
-        self.coordName = "Xpts"
-=======
         # Set attributes and options
         TACSSystem.__init__(self, assembler, comm, options, outputViewer, meshLoader)
 
->>>>>>> 6a75c999
         # List of functions
         self.functionList = OrderedDict()
 
         return
 
-<<<<<<< HEAD
     @property
     def isNonlinear(self):
         """The public interface for the isNonlinear attribute. Implemented as a property so that it is read-only."""
         return self._isNonlinear
 
-    ####### Design variable methods ########
-
-    def setVarName(self, varName):
-        """
-        Set a name for the structural variables in pyOpt. Only needs
-        to be changed if more than 1 pytacs object is used in an
-        optimization
-
-        Parameters
-        ----------
-        varName : str
-            Name of the structural variable used in addVarGroup().
-        """
-        self.varName = varName
-
-    def getDesignVars(self):
-        """
-        Get the current set of  design variables for this problem.
-
-        Returns
-        ----------
-        x : array
-            The current design variable vector set in tacs.
-
-        """
-        return self.x.getArray().copy()
-
-    def setDesignVars(self, x):
-        """
-        Update the design variables used by tacs.
-
-        Parameters
-        ----------
-        x : numpy.ndarray or dict or TACS.Vec
-            The variables (typically from the optimizer) to set. It
-            looks for variable in the ``self.varName`` attribute if in dict.
-
-        """
-        # Check if the design variables are being handed in a dict
-        if isinstance(x, dict):
-            if self.varName in x:
-                self.x.getArray()[:] = x[self.varName]
-        # or array
-        elif isinstance(x, np.ndarray):
-            self.x.getArray()[:] = x
-        # Or TACS BVec
-        elif isinstance(x, tacs.TACS.Vec):
-            self.x.copyValues(x)
-        else:
-            raise ValueError(
-                "setDesignVars must be called with either a numpy array, dict, or TACS Vec as input."
-            )
-
-        # Set the variables in tacs
-        self.assembler.setDesignVars(self.x)
-
-    def _arrayToDesignVec(self, dvArray):
-        """
-        Converts a distributed numpy array into a TACS design variable BVec.
-
-        Parameters
-        ----------
-        dvArray : numpy.ndarray
-                  Numpy array for which to convert to TACS designVec.
-
-        Returns
-        -------
-        xVec : TACS.Vec
-               Converted TACS designVec.
-
-        Notes
-        -----
-        dvArray must have correct size on each processor.
-        """
-        xVec = self.assembler.createDesignVec()
-
-        # Set values
-        xVec.getArray()[:] = dvArray
-
-        # Return as tacs bvec object
-        return xVec
-
-    def getNumDesignVars(self):
-        """
-        Return the number of design variables on this processor.
-        """
-        return self.x.getSize()
-
-    def getNodes(self):
-        """
-        Return the mesh coordinates of this problem.
-
-        Returns
-        -------
-        coords : array
-            Structural coordinate in array of size (N * 3) where N is
-            the number of structural nodes on this processor.
-        """
-        return self.Xpts.getArray().copy()
-
-    def setNodes(self, Xpts):
-        """
-        Set the mesh coordinates of the structure.
-
-        Parameters
-        ----------
-        coords : numpy.ndarray
-            Structural coordinate in array of size (N * 3) where N is
-            the number of structural nodes on this processor.
-        """
-        # Check if the design variables are being handed in a dict
-        if isinstance(Xpts, dict):
-            if self.coordName in Xpts:
-                self.Xpts.getArray()[:] = Xpts[self.coordName]
-        # or array
-        elif isinstance(Xpts, np.ndarray):
-            self.Xpts.getArray()[:] = Xpts
-        # Or TACS BVec
-        elif isinstance(Xpts, tacs.TACS.Vec):
-            self.Xpts.copyValues(Xpts)
-        else:
-            raise ValueError(
-                "setNodes must be called with either a numpy array, dict, or TACS Vec as input."
-            )
-        self.assembler.setNodes(self.Xpts)
-
-    def _arrayToNodeVec(self, xptsArray):
-        """
-        Converts a distributed numpy array into a TACS node BVec.
-
-        Parameters
-        ----------
-        xptsArray : numpy.ndarray
-                    Numpy array for which to convert to TACS nodeVec.
-
-        Returns
-        -------
-        Xptsvec : TACS.Vec
-                  Converted TACS nodeVec.
-
-        Notes
-        -----
-        xptsArray must have correct size on each processor.
-        """
-        Xptsvec = self.assembler.createNodeVec()
-
-        # Set values
-        Xptsvec.getArray()[:] = xptsArray
-
-        # Return as tacs bvec object
-        return Xptsvec
-
-    def getNumCoordinates(self):
-        """
-        Return the number of mesh coordinates on this processor.
-        """
-        return self.Xpts.getSize()
-
-    ####### Variable methods ########
-
-    def getVarsPerNode(self):
-        """
-        Get the number of variables per node for the model.
-        """
-        return self.assembler.getVarsPerNode()
-
-    def getNumOwnedNodes(self):
-        """
-        Get the number of nodes owned by this processor.
-        """
-        return self.assembler.getNumOwnedNodes()
-
-    def _arrayToVec(self, varArray):
-        """
-        Converts a distributed numpy array into a TACS state variable BVec.
-
-        Parameters
-        ----------
-        varArray : numpy.ndarray
-                   Numpy array for which to convert to TACS Vec.
-
-        Returns
-        -------
-        varVec : TACS.Vec
-                 Converted TACS Vec.
-
-        Notes
-        -----
-        varArray must have correct size on each processor.
-        """
-        varVec = self.assembler.createVec()
-
-        # Set values
-        varVec.getArray()[:] = varArray
-
-        # Return as tacs bvec object
-        return varVec
-
-    def getNumVariables(self):
-        """
-        Return the number of degrees of freedom (states) that are
-        on this processor
-
-        Returns
-        -------
-        nstate : int
-            number of states.
-        """
-        vpn = self.getVarsPerNode()
-        nnodes = self.getNumOwnedNodes()
-        return vpn * nnodes
-
-=======
->>>>>>> 6a75c999
     ####### Eval function methods ########
 
     def addFunction(self, funcName, funcHandle, compIDs=None, **kwargs):
